package script

import (
	"bufio"
	"container/ring"
	"context"
	"crypto/sha256"
	"encoding/base64"
	"encoding/hex"
	"encoding/json"
	"fmt"
	"io"
	"math"
	"net/http"
	"os"
	"os/exec"
	"path/filepath"
	"regexp"
	"sort"
	"strconv"
	"strings"
	"sync"
	"text/template"

	"github.com/itchyny/gojq"
	"mvdan.cc/sh/v3/shell"
)

// Pipe represents a pipe object with an associated [ReadAutoCloser].
type Pipe struct {
	// Reader is the underlying reader.
<<<<<<< HEAD
	Reader         ReadAutoCloser
	stdout, stderr io.Writer
	httpClient     *http.Client
	ctx            context.Context
	// because pipe stages are concurrent, protect 'err'
	mu  *sync.Mutex
	err error
=======
	Reader     ReadAutoCloser
	stdout     io.Writer
	httpClient *http.Client

	mu     *sync.Mutex
	err    error
	stderr io.Writer
	env    []string
>>>>>>> 0296fd26
}

// Args creates a pipe containing the program's command-line arguments from
// [os.Args], excluding the program name, one per line.
func Args() *Pipe {
	return Slice(os.Args[1:])
}

// Do creates a pipe that makes the HTTP request req and produces the response.
// See [Pipe.Do] for how the HTTP response status is interpreted.
func Do(req *http.Request) *Pipe {
	return NewPipe().Do(req)
}

// Echo creates a pipe containing the string s.
func Echo(s string) *Pipe {
	return NewPipe().WithReader(strings.NewReader(s))
}

// Exec creates a pipe that runs cmdLine as an external command and produces
// its combined output (interleaving standard output and standard error). See
// [Pipe.Exec] for error handling details.
//
// Use [Pipe.Exec] to send the contents of an existing pipe to the command's
// standard input.
func Exec(cmdLine string) *Pipe {
	return NewPipe().Exec(cmdLine)
}

// File creates a pipe that reads from the file path.
func File(path string) *Pipe {
	f, err := os.Open(path)
	if err != nil {
		return NewPipe().WithError(err)
	}
	return NewPipe().WithReader(f)
}

// FindFiles creates a pipe listing all the files in the directory dir and its
// subdirectories recursively, one per line, like Unix find(1). If dir doesn't
// exist or can't be read, the pipe's error status will be set.
//
// Each line of the output consists of a slash-separated path, starting with
// the initial directory. For example, if the directory looks like this:
//
//	test/
//	        1.txt
//	        2.txt
//
// the pipe's output will be:
//
//	test/1.txt
//	test/2.txt
func FindFiles(dir string) *Pipe {
	var paths []string
	err := filepath.Walk(dir, func(path string, info os.FileInfo, err error) error {
		if err != nil {
			return err
		}
		if !info.IsDir() {
			paths = append(paths, path)
		}
		return nil
	})
	if err != nil {
		return NewPipe().WithError(err)
	}
	return Slice(paths)
}

// Get creates a pipe that makes an HTTP GET request to url, and produces the
// response. See [Pipe.Do] for how the HTTP response status is interpreted.
func Get(url string) *Pipe {
	return NewPipe().Get(url)
}

// IfExists tests whether path exists, and creates a pipe whose error status
// reflects the result. If the file doesn't exist, the pipe's error status will
// be set, and if the file does exist, the pipe will have no error status. This
// can be used to do some operation only if a given file exists:
//
//	IfExists("/foo/bar").Exec("/usr/bin/something")
func IfExists(path string) *Pipe {
	_, err := os.Stat(path)
	if err != nil {
		return NewPipe().WithError(err)
	}
	return NewPipe()
}

// ListFiles creates a pipe containing the files or directories specified by
// path, one per line. path can be a glob expression, as for [filepath.Match].
// For example:
//
//	ListFiles("/data/*").Stdout()
//
// ListFiles does not recurse into subdirectories; use [FindFiles] instead.
func ListFiles(path string) *Pipe {
	if strings.ContainsAny(path, "[]^*?\\{}!") {
		fileNames, err := filepath.Glob(path)
		if err != nil {
			return NewPipe().WithError(err)
		}
		return Slice(fileNames)
	}
	entries, err := os.ReadDir(path)
	if err != nil {
		// Check for the case where the path matches exactly one file
		s, err := os.Stat(path)
		if err != nil {
			return NewPipe().WithError(err)
		}
		if !s.IsDir() {
			return Echo(path)
		}
		return NewPipe().WithError(err)
	}
	matches := make([]string, len(entries))
	for i, e := range entries {
		matches[i] = filepath.Join(path, e.Name())
	}
	return Slice(matches)
}

// NewPipe creates a new pipe with an empty reader (use [Pipe.WithReader] to
// attach another reader to it).
func NewPipe() *Pipe {
	return &Pipe{
		Reader:     ReadAutoCloser{},
		mu:         new(sync.Mutex),
		ctx:        context.Background(),
		stdout:     os.Stdout,
		httpClient: http.DefaultClient,
		env:        nil,
	}
}

// Post creates a pipe that makes an HTTP POST request to url, with an empty
// body, and produces the response. See [Pipe.Do] for how the HTTP response
// status is interpreted.
func Post(url string) *Pipe {
	return NewPipe().Post(url)
}

// Slice creates a pipe containing each element of s, one per line.
func Slice(s []string) *Pipe {
	return Echo(strings.Join(s, "\n") + "\n")
}

// Stdin creates a pipe that reads from [os.Stdin].
func Stdin() *Pipe {
	return NewPipe().WithReader(os.Stdin)
}

// AppendFile appends the contents of the pipe to the file path, creating it if
// necessary, and returns the number of bytes successfully written, or an
// error.
func (p *Pipe) AppendFile(path string) (int64, error) {
	return p.writeOrAppendFile(path, os.O_APPEND|os.O_CREATE|os.O_WRONLY)
}

// Basename reads paths from the pipe, one per line, and removes any leading
// directory components from each. So, for example, /usr/local/bin/foo would
// become just foo. This is the complementary operation to [Pipe.Dirname].
//
// If any line is empty, Basename will transform it to a single dot. Trailing
// slashes are removed. The behaviour of Basename is the same as
// [filepath.Base] (not by coincidence).
func (p *Pipe) Basename() *Pipe {
	return p.FilterLine(filepath.Base)
}

// Bytes returns the contents of the pipe as a []byte, or an error.
func (p *Pipe) Bytes() ([]byte, error) {
	if p.Error() != nil {
		return nil, p.Error()
	}
	data, err := io.ReadAll(p)
	if err != nil {
		p.SetError(err)
	}
	return data, p.Error()
}

// Close closes the pipe's associated reader. This is a no-op if the reader is
// not an [io.Closer].
func (p *Pipe) Close() error {
	return p.Reader.Close()
}

// Column produces column col of each line of input, where the first column is
// column 1, and columns are delimited by Unicode whitespace. Lines containing
// fewer than col columns will be skipped.
func (p *Pipe) Column(col int) *Pipe {
	return p.FilterScan(func(line string, w io.Writer) {
		columns := strings.Fields(line)
		if col > 0 && col <= len(columns) {
			fmt.Fprintln(w, columns[col-1])
		}
	})
}

// Concat reads paths from the pipe, one per line, and produces the contents of
// all the corresponding files in sequence. If there are any errors (for
// example, non-existent files), these will be ignored, execution will
// continue, and the pipe's error status will not be set.
//
// This makes it convenient to write programs that take a list of paths on the
// command line. For example:
//
//	script.Args().Concat().Stdout()
//
// The list of paths could also come from a file:
//
//	script.File("filelist.txt").Concat()
//
// Or from the output of a command:
//
//	script.Exec("ls /var/app/config/").Concat().Stdout()
//
// Each input file will be closed once it has been fully read. If any of the
// files can't be opened or read, Concat will simply skip these and carry on,
// without setting the pipe's error status. This mimics the behaviour of Unix
// cat(1).
func (p *Pipe) Concat() *Pipe {
	var readers []io.Reader
	p.FilterScan(func(line string, w io.Writer) {
		input, err := os.Open(line)
		if err == nil {
			readers = append(readers, NewReadAutoCloser(input))
		}
	}).Wait()
	return p.WithReader(io.MultiReader(readers...))
}

// CountLines returns the number of lines of input, or an error.
func (p *Pipe) CountLines() (lines int, err error) {
	p.FilterScan(func(line string, w io.Writer) {
		lines++
	}).Wait()
	return lines, p.Error()
}

// DecodeBase64 produces the string represented by the base64 encoded input.
func (p *Pipe) DecodeBase64() *Pipe {
	return p.Filter(func(r io.Reader, w io.Writer) error {
		decoder := base64.NewDecoder(base64.StdEncoding, r)
		_, err := io.Copy(w, decoder)
		if err != nil {
			return err
		}
		return nil
	})
}

// Dirname reads paths from the pipe, one per line, and produces only the
// parent directories of each path. For example, /usr/local/bin/foo would
// become just /usr/local/bin. This is the complementary operation to
// [Pipe.Basename].
//
// If a line is empty, Dirname will transform it to a single dot. Trailing
// slashes are removed, unless Dirname returns the root folder. Otherwise, the
// behaviour of Dirname is the same as [filepath.Dir] (not by coincidence).
func (p *Pipe) Dirname() *Pipe {
	return p.FilterLine(func(line string) string {
		// filepath.Dir() does not handle trailing slashes correctly
		if len(line) > 1 && strings.HasSuffix(line, "/") {
			line = line[:len(line)-1]
		}
		dirname := filepath.Dir(line)
		// filepath.Dir() does not preserve a leading './'
		if strings.HasPrefix(line, "./") {
			return "./" + dirname
		}
		return dirname
	})
}

// Do performs the HTTP request req using the pipe's configured HTTP client, as
// set by [Pipe.WithHTTPClient], or [http.DefaultClient] otherwise. The
// response body is streamed concurrently to the pipe's output. If the response
// status is anything other than HTTP 200-299, the pipe's error status is set.
func (p *Pipe) Do(req *http.Request) *Pipe {
	return p.Filter(func(r io.Reader, w io.Writer) error {
		resp, err := p.httpClient.Do(req)
		if err != nil {
			return err
		}
		defer resp.Body.Close()
		_, err = io.Copy(w, resp.Body)
		if err != nil {
			return err
		}
		// Any HTTP 2xx status code is considered okay
		if resp.StatusCode/100 != 2 {
			return fmt.Errorf("unexpected HTTP response status: %s", resp.Status)
		}
		return nil
	})
}

// EachLine calls the function process on each line of input, passing it the
// line as a string, and a [*strings.Builder] to write its output to.
//
// Deprecated: use [Pipe.FilterLine] or [Pipe.FilterScan] instead, which run
// concurrently and don't do unnecessary reads on the input.
func (p *Pipe) EachLine(process func(string, *strings.Builder)) *Pipe {
	return p.Filter(func(r io.Reader, w io.Writer) error {
		scanner := newScanner(r)
		output := new(strings.Builder)
		for scanner.Scan() {
			process(scanner.Text(), output)
		}
		fmt.Fprint(w, output.String())
		return scanner.Err()
	})
}

// Echo sets the pipe's reader to one that produces the string s, detaching any
// existing reader without draining or closing it.
func (p *Pipe) Echo(s string) *Pipe {
	if p.Error() != nil {
		return p
	}
	return p.WithReader(strings.NewReader(s))
}

// EncodeBase64 produces the base64 encoding of the input.
func (p *Pipe) EncodeBase64() *Pipe {
	return p.Filter(func(r io.Reader, w io.Writer) error {
		encoder := base64.NewEncoder(base64.StdEncoding, w)
		defer encoder.Close()
		_, err := io.Copy(encoder, r)
		if err != nil {
			return err
		}
		return nil
	})
}

func (p *Pipe) environment() []string {
	p.mu.Lock()
	defer p.mu.Unlock()
	return p.env
}

// Error returns any error present on the pipe, or nil otherwise.
// Error is not a sink and does not wait until the pipe reaches
// completion. To wait for completion before returning the error,
// see [Pipe.Wait].
func (p *Pipe) Error() error {
	if p.mu == nil { // uninitialised pipe
		return nil
	}
	p.mu.Lock()
	defer p.mu.Unlock()
	return p.err
}

// Exec runs cmdLine as an external command, sending it the contents of the
// pipe as input, and produces the command's standard output (see below for
// error output). The effect of this is to filter the contents of the pipe
// through the external command.
//
// # Environment
//
// The command inherits the current process's environment, optionally modified
// by [Pipe.WithEnv].
//
// # Error handling
//
// If the command had a non-zero exit status, the pipe's error status will also
// be set to the string “exit status X”, where X is the integer exit status.
// Even in the event of a non-zero exit status, the command's output will still
// be available in the pipe. This is often helpful for debugging. However,
// because [Pipe.String] is a no-op if the pipe's error status is set, if you
// want output you will need to reset the error status before calling
// [Pipe.String].
//
// If the command writes to its standard error stream, this will also go to the
// pipe, along with its standard output. However, the standard error text can
// instead be redirected to a supplied writer, using [Pipe.WithStderr].
func (p *Pipe) Exec(cmdLine string) *Pipe {
	return p.Filter(func(r io.Reader, w io.Writer) error {
		args, err := shell.Fields(cmdLine, nil)
		if err != nil {
			return err
		}
		cmd := exec.CommandContext(p.ctx, args[0], args[1:]...)
		cmd.Stdin = r
		cmd.Stdout = w
		cmd.Stderr = w
		pipeStderr := p.stdErr()
		if pipeStderr != nil {
			cmd.Stderr = pipeStderr
		}
		pipeEnv := p.environment()
		if pipeEnv != nil {
			cmd.Env = pipeEnv
		}
		err = cmd.Start()
		if err != nil {
			fmt.Fprintln(cmd.Stderr, err)
			return err
		}
		return cmd.Wait()
	})
}

// ExecForEach renders cmdLine as a Go template for each line of input, running
// the resulting command, and produces the combined output of all these
// commands in sequence. See [Pipe.Exec] for details on error handling and
// environment variables.
//
// This is mostly useful for substituting data into commands using Go template
// syntax. For example:
//
//	ListFiles("*").ExecForEach("touch {{.}}").Wait()
func (p *Pipe) ExecForEach(cmdLine string) *Pipe {
	tpl, err := template.New("").Parse(cmdLine)
	if err != nil {
		return p.WithError(err)
	}
	return p.Filter(func(r io.Reader, w io.Writer) error {
		scanner := newScanner(r)
		for scanner.Scan() {
			cmdLine := new(strings.Builder)
			err := tpl.Execute(cmdLine, scanner.Text())
			if err != nil {
				return err
			}
			args, err := shell.Fields(cmdLine.String(), nil)
			if err != nil {
				return err
			}
			cmd := exec.CommandContext(p.ctx, args[0], args[1:]...)
			cmd.Stdout = w
			cmd.Stderr = w
			pipeStderr := p.stdErr()
			if pipeStderr != nil {
				cmd.Stderr = pipeStderr
			}
			if p.env != nil {
				cmd.Env = p.env
			}
			err = cmd.Start()
			if err != nil {
				fmt.Fprintln(cmd.Stderr, err)
				continue
			}
			err = cmd.Wait()
			if err != nil {
				fmt.Fprintln(cmd.Stderr, err)
				continue
			}
		}
		return scanner.Err()
	})
}

var exitStatusPattern = regexp.MustCompile(`exit status (\d+)$`)

// ExitStatus returns the integer exit status of a previous command (for
// example run by [Pipe.Exec]). This will be zero unless the pipe's error
// status is set and the error matches the pattern “exit status %d”.
func (p *Pipe) ExitStatus() int {
	if p.Error() == nil {
		return 0
	}
	match := exitStatusPattern.FindStringSubmatch(p.Error().Error())
	if len(match) < 2 {
		return 0
	}
	status, err := strconv.Atoi(match[1])
	if err != nil {
		// This seems unlikely, but...
		return 0
	}
	return status
}

// Filter sends the contents of the pipe to the function filter and produces
// the result. filter takes an [io.Reader] to read its input from and an
// [io.Writer] to write its output to, and returns an error, which will be set
// on the pipe.
//
// filter runs concurrently, so its goroutine will not exit until the pipe has
// been fully read. Use [Pipe.Wait] to wait for all concurrent filters to
// complete.
func (p *Pipe) Filter(filter func(io.Reader, io.Writer) error) *Pipe {
	if p.Error() != nil {
		return p
	}
	pr, pw := io.Pipe()
	origReader := p.Reader
	p = p.WithReader(pr)
	go func() {
		defer pw.Close()
		err := filter(origReader, pw)
		if err != nil {
			p.SetError(err)
		}
	}()
	return p
}

// FilterLine sends the contents of the pipe to the function filter, a line at
// a time, and produces the result. filter takes each line as a string and
// returns a string as its output. See [Pipe.Filter] for concurrency handling.
func (p *Pipe) FilterLine(filter func(string) string) *Pipe {
	return p.FilterScan(func(line string, w io.Writer) {
		fmt.Fprintln(w, filter(line))
	})
}

// FilterScan sends the contents of the pipe to the function filter, a line at
// a time, and produces the result. filter takes each line as a string and an
// [io.Writer] to write its output to. See [Pipe.Filter] for concurrency
// handling.
func (p *Pipe) FilterScan(filter func(string, io.Writer)) *Pipe {
	return p.Filter(func(r io.Reader, w io.Writer) error {
		scanner := newScanner(r)
		for scanner.Scan() {
			filter(scanner.Text(), w)
		}
		return scanner.Err()
	})
}

// First produces only the first n lines of the pipe's contents, or all the
// lines if there are less than n. If n is zero or negative, there is no output
// at all. When n lines have been produced, First stops reading its input and
// sends EOF to its output.
func (p *Pipe) First(n int) *Pipe {
	if p.Error() != nil {
		return p
	}
	if n <= 0 {
		return NewPipe()
	}
	return p.Filter(func(r io.Reader, w io.Writer) error {
		scanner := newScanner(r)
		for i := 0; i < n && scanner.Scan(); i++ {
			_, err := fmt.Fprintln(w, scanner.Text())
			if err != nil {
				return err
			}
		}
		return scanner.Err()
	})
}

// Freq produces only the unique lines from the pipe's contents, each prefixed
// with a frequency count, in descending numerical order (most frequent lines
// first). Lines with equal frequency will be sorted alphabetically.
//
// For example, we could take a common shell pipeline like this:
//
//	sort input.txt |uniq -c |sort -rn
//
// and replace it with:
//
//	File("input.txt").Freq().Stdout()
//
// Or to get only the ten most common lines:
//
//	File("input.txt").Freq().First(10).Stdout()
//
// Like Unix uniq(1), Freq right-justifies its count values in a column for
// readability, padding with spaces if necessary.
func (p *Pipe) Freq() *Pipe {
	freq := map[string]int{}
	type frequency struct {
		line  string
		count int
	}
	return p.Filter(func(r io.Reader, w io.Writer) error {
		scanner := newScanner(r)
		for scanner.Scan() {
			freq[scanner.Text()]++
		}
		freqs := make([]frequency, 0, len(freq))
		max := 0
		for line, count := range freq {
			freqs = append(freqs, frequency{line, count})
			if count > max {
				max = count
			}
		}
		sort.Slice(freqs, func(i, j int) bool {
			x, y := freqs[i].count, freqs[j].count
			if x == y {
				return freqs[i].line < freqs[j].line
			}
			return x > y
		})
		fieldWidth := len(strconv.Itoa(max))
		for _, item := range freqs {
			fmt.Fprintf(w, "%*d %s\n", fieldWidth, item.count, item.line)
		}
		return nil
	})
}

// Get makes an HTTP GET request to url, sending the contents of the pipe as
// the request body, and produces the server's response. See [Pipe.Do] for how
// the HTTP response status is interpreted.
func (p *Pipe) Get(url string) *Pipe {
	req, err := http.NewRequest(http.MethodGet, url, p.Reader)
	if err != nil {
		return p.WithError(err)
	}
	return p.Do(req)
}

// Join joins all the lines in the pipe's contents into a single
// space-separated string, which will always end with a newline.
func (p *Pipe) Join() *Pipe {
	return p.Filter(func(r io.Reader, w io.Writer) error {
		scanner := newScanner(r)
		first := true
		for scanner.Scan() {
			if !first {
				fmt.Fprint(w, " ")
			}
			line := scanner.Text()
			fmt.Fprint(w, line)
			first = false
		}
		fmt.Fprintln(w)
		return scanner.Err()
	})
}

// JQ executes query on the pipe's contents (presumed to be JSON), producing
// the result. An invalid query will set the appropriate error on the pipe.
//
// The exact dialect of JQ supported is that provided by
// [github.com/itchyny/gojq], whose documentation explains the differences
// between it and standard JQ.
func (p *Pipe) JQ(query string) *Pipe {
	return p.Filter(func(r io.Reader, w io.Writer) error {
		q, err := gojq.Parse(query)
		if err != nil {
			return err
		}
		var input interface{}
		err = json.NewDecoder(r).Decode(&input)
		if err != nil {
			return err
		}
		iter := q.Run(input)
		for {
			v, ok := iter.Next()
			if !ok {
				return nil
			}
			if err, ok := v.(error); ok {
				return err
			}
			result, err := gojq.Marshal(v)
			if err != nil {
				return err
			}
			fmt.Fprintln(w, string(result))
		}
	})
}

// Last produces only the last n lines of the pipe's contents, or all the lines
// if there are less than n. If n is zero or negative, there is no output at
// all.
func (p *Pipe) Last(n int) *Pipe {
	if p.Error() != nil {
		return p
	}
	if n <= 0 {
		return NewPipe()
	}
	return p.Filter(func(r io.Reader, w io.Writer) error {
		scanner := newScanner(r)
		input := ring.New(n)
		for scanner.Scan() {
			input.Value = scanner.Text()
			input = input.Next()
		}
		input.Do(func(p interface{}) {
			if p != nil {
				fmt.Fprintln(w, p)
			}
		})
		return scanner.Err()
	})
}

// Match produces only the input lines that contain the string s.
func (p *Pipe) Match(s string) *Pipe {
	return p.FilterScan(func(line string, w io.Writer) {
		if strings.Contains(line, s) {
			fmt.Fprintln(w, line)
		}
	})
}

// MatchRegexp produces only the input lines that match the compiled regexp re.
func (p *Pipe) MatchRegexp(re *regexp.Regexp) *Pipe {
	return p.FilterScan(func(line string, w io.Writer) {
		if re.MatchString(line) {
			fmt.Fprintln(w, line)
		}
	})
}

// Post makes an HTTP POST request to url, using the contents of the pipe as
// the request body, and produces the server's response. See [Pipe.Do] for how
// the HTTP response status is interpreted.
func (p *Pipe) Post(url string) *Pipe {
	req, err := http.NewRequest(http.MethodPost, url, p.Reader)
	if err != nil {
		return p.WithError(err)
	}
	return p.Do(req)
}

// Reject produces only lines that do not contain the string s.
func (p *Pipe) Reject(s string) *Pipe {
	return p.FilterScan(func(line string, w io.Writer) {
		if !strings.Contains(line, s) {
			fmt.Fprintln(w, line)
		}
	})
}

// RejectRegexp produces only lines that don't match the compiled regexp re.
func (p *Pipe) RejectRegexp(re *regexp.Regexp) *Pipe {
	return p.FilterScan(func(line string, w io.Writer) {
		if !re.MatchString(line) {
			fmt.Fprintln(w, line)
		}
	})
}

// Replace replaces all occurrences of the string search with the string
// replace.
func (p *Pipe) Replace(search, replace string) *Pipe {
	return p.FilterLine(func(line string) string {
		return strings.ReplaceAll(line, search, replace)
	})
}

// ReplaceRegexp replaces all matches of the compiled regexp re with the string
// replace. $x variables in the replace string are interpreted as by
// [regexp#Regexp.Expand]; for example, $1 represents the text of the first submatch.
func (p *Pipe) ReplaceRegexp(re *regexp.Regexp, replace string) *Pipe {
	return p.FilterLine(func(line string) string {
		return re.ReplaceAllString(line, replace)
	})
}

// Read reads up to len(b) bytes from the pipe into b. It returns the number of
// bytes read and any error encountered. At end of file, or on a nil pipe, Read
// returns 0, [io.EOF].
func (p *Pipe) Read(b []byte) (int, error) {
	if p.Error() != nil {
		return 0, p.Error()
	}
	return p.Reader.Read(b)
}

// SetError sets the error err on the pipe.
func (p *Pipe) SetError(err error) {
	if p.mu == nil { // uninitialised pipe
		return
	}
	p.mu.Lock()
	defer p.mu.Unlock()
	p.err = err
}

// SHA256Sum returns the hex-encoded SHA-256 hash of the entire contents of the
// pipe, or an error.
func (p *Pipe) SHA256Sum() (string, error) {
	if p.Error() != nil {
		return "", p.Error()
	}
	hasher := sha256.New()
	_, err := io.Copy(hasher, p)
	if err != nil {
		p.SetError(err)
		return "", err
	}
	return hex.EncodeToString(hasher.Sum(nil)), p.Error()
}

// SHA256Sums reads paths from the pipe, one per line, and produces the
// hex-encoded SHA-256 hash of each corresponding file, one per line. Any files
// that cannot be opened or read will be ignored.
func (p *Pipe) SHA256Sums() *Pipe {
	return p.FilterScan(func(line string, w io.Writer) {
		f, err := os.Open(line)
		if err != nil {
			return // skip unopenable files
		}
		defer f.Close()
		h := sha256.New()
		_, err = io.Copy(h, f)
		if err != nil {
			return // skip unreadable files
		}
		fmt.Fprintln(w, hex.EncodeToString(h.Sum(nil)))
	})
}

// Slice returns the pipe's contents as a slice of strings, one element per
// line, or an error.
//
// An empty pipe will produce an empty slice. A pipe containing a single empty
// line (that is, a single \n character) will produce a slice containing the
// empty string as its single element.
func (p *Pipe) Slice() ([]string, error) {
	result := []string{}
	p.FilterScan(func(line string, w io.Writer) {
		result = append(result, line)
	}).Wait()
	return result, p.Error()
}

// stdErr returns the pipe's configured standard error writer for commands run
// via [Pipe.Exec] and [Pipe.ExecForEach]. The default is nil, which means that
// error output will go to the pipe.
func (p *Pipe) stdErr() io.Writer {
	if p.mu == nil { // uninitialised pipe
		return nil
	}
	p.mu.Lock()
	defer p.mu.Unlock()
	return p.stderr
}

// Stdout copies the pipe's contents to its configured standard output (using
// [Pipe.WithStdout]), or to [os.Stdout] otherwise, and returns the number of
// bytes successfully written, together with any error.
func (p *Pipe) Stdout() (int, error) {
	if p.Error() != nil {
		return 0, p.Error()
	}
	n64, err := io.Copy(p.stdout, p)
	if err != nil {
		return 0, err
	}
	n := int(n64)
	if int64(n) != n64 {
		return 0, fmt.Errorf("length %d overflows int", n64)
	}
	return n, p.Error()
}

// String returns the pipe's contents as a string, together with any error.
func (p *Pipe) String() (string, error) {
	data, err := p.Bytes()
	if err != nil {
		p.SetError(err)
	}
	return string(data), p.Error()
}

// Tee copies the pipe's contents to each of the supplied writers, like Unix
// tee(1). If no writers are supplied, the default is the pipe's standard
// output.
func (p *Pipe) Tee(writers ...io.Writer) *Pipe {
	teeWriter := p.stdout
	if len(writers) > 0 {
		teeWriter = io.MultiWriter(writers...)
	}
	return p.WithReader(io.TeeReader(p.Reader, teeWriter))
}

// Wait reads the pipe to completion and returns any error present on
// the pipe, or nil otherwise. This is mostly useful for waiting until
// concurrent filters have completed (see [Pipe.Filter]).
func (p *Pipe) Wait() error {
	_, err := io.Copy(io.Discard, p)
	if err != nil {
		p.SetError(err)
	}
	return p.Error()
}

// WithEnv sets the environment for subsequent [Pipe.Exec] and [Pipe.ExecForEach]
// commands to the string slice env, using the same format as [os/exec.Cmd.Env].
// An empty slice unsets all existing environment variables.
func (p *Pipe) WithEnv(env []string) *Pipe {
	p.mu.Lock()
	defer p.mu.Unlock()
	p.env = env
	return p
}

// WithError sets the error err on the pipe.
func (p *Pipe) WithError(err error) *Pipe {
	p.SetError(err)
	return p
}

// WithHTTPClient sets the HTTP client c for use with subsequent requests via
// [Pipe.Do], [Pipe.Get], or [Pipe.Post]. For example, to make a request using
// a client with a timeout:
//
//	NewPipe().WithHTTPClient(&http.Client{
//	        Timeout: 10 * time.Second,
//	}).Get("https://example.com").Stdout()
func (p *Pipe) WithHTTPClient(c *http.Client) *Pipe {
	p.httpClient = c
	return p
}

// WithReader sets the pipe's input reader to r. Once r has been completely
// read, it will be closed if necessary.
func (p *Pipe) WithReader(r io.Reader) *Pipe {
	p.Reader = NewReadAutoCloser(r)
	return p
}

// WithStderr sets the standard error output for [Pipe.Exec] or
// [Pipe.ExecForEach] commands to w, instead of the pipe.
func (p *Pipe) WithStderr(w io.Writer) *Pipe {
	p.mu.Lock()
	defer p.mu.Unlock()
	p.stderr = w
	return p
}

// WithStdout sets the pipe's standard output to the writer w, instead of the
// default [os.Stdout].
func (p *Pipe) WithStdout(w io.Writer) *Pipe {
	p.stdout = w
	return p
}

// WithContext sets context.Context for the pipe. Adds support for graceful pipe
// shutdown. Currently works with [Pipe.Exec] and [Pipe.ExecForEach]
func (p *Pipe) WithContext(ctx context.Context) *Pipe {
	p.ctx = ctx
	return p
}

// WriteFile writes the pipe's contents to the file path, truncating it if it
// exists, and returns the number of bytes successfully written, or an error.
func (p *Pipe) WriteFile(path string) (int64, error) {
	return p.writeOrAppendFile(path, os.O_RDWR|os.O_CREATE|os.O_TRUNC)
}

func (p *Pipe) writeOrAppendFile(path string, mode int) (int64, error) {
	if p.Error() != nil {
		return 0, p.Error()
	}
	out, err := os.OpenFile(path, mode, 0o666)
	if err != nil {
		p.SetError(err)
		return 0, err
	}
	defer out.Close()
	wrote, err := io.Copy(out, p)
	if err != nil {
		p.SetError(err)
	}
	return wrote, p.Error()
}

// ReadAutoCloser wraps an [io.ReadCloser] so that it will be automatically
// closed once it has been fully read.
type ReadAutoCloser struct {
	r io.ReadCloser
}

// NewReadAutoCloser returns a [ReadAutoCloser] wrapping the reader r.
func NewReadAutoCloser(r io.Reader) ReadAutoCloser {
	if _, ok := r.(io.Closer); !ok {
		return ReadAutoCloser{io.NopCloser(r)}
	}
	rc, ok := r.(io.ReadCloser)
	if !ok {
		// This can never happen, but just in case it does...
		panic("internal error: type assertion to io.ReadCloser failed")
	}
	return ReadAutoCloser{rc}
}

// Close closes ra's reader, returning any resulting error.
func (ra ReadAutoCloser) Close() error {
	if ra.r == nil {
		return nil
	}
	return ra.r.Close()
}

// Read reads up to len(b) bytes from ra's reader into b. It returns the number
// of bytes read and any error encountered. At end of file, Read returns 0,
// [io.EOF]. If end-of-file is reached, the reader will be closed.
func (ra ReadAutoCloser) Read(b []byte) (n int, err error) {
	if ra.r == nil {
		return 0, io.EOF
	}
	n, err = ra.r.Read(b)
	if err == io.EOF {
		ra.Close()
	}
	return n, err
}

func newScanner(r io.Reader) *bufio.Scanner {
	scanner := bufio.NewScanner(r)
	scanner.Buffer(make([]byte, 4096), math.MaxInt)
	return scanner
}<|MERGE_RESOLUTION|>--- conflicted
+++ resolved
@@ -29,24 +29,15 @@
 // Pipe represents a pipe object with an associated [ReadAutoCloser].
 type Pipe struct {
 	// Reader is the underlying reader.
-<<<<<<< HEAD
-	Reader         ReadAutoCloser
-	stdout, stderr io.Writer
-	httpClient     *http.Client
-	ctx            context.Context
-	// because pipe stages are concurrent, protect 'err'
-	mu  *sync.Mutex
-	err error
-=======
 	Reader     ReadAutoCloser
 	stdout     io.Writer
 	httpClient *http.Client
 
+	ctx    context.Context
 	mu     *sync.Mutex
 	err    error
 	stderr io.Writer
 	env    []string
->>>>>>> 0296fd26
 }
 
 // Args creates a pipe containing the program's command-line arguments from
