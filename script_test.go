package script_test

import (
	"bufio"
	"bytes"
	"errors"
	"fmt"
	"io"
	"log"
	"net/http"
	"net/http/httptest"
	"os"
	"path/filepath"
	"regexp"
	"strings"
	"testing"
	"testing/iotest"

	"github.com/bitfield/script"
	"github.com/google/go-cmp/cmp"
	"github.com/rogpeppe/go-internal/testscript"
)

func TestMain(m *testing.M) {
	os.Exit(testscript.RunMain(m, map[string]func() int{
		"args": func() int {
			script.Args().Stdout()
			return 0
		},
		"echostdin": func() int {
			script.Stdin().Stdout()
			return 0
		},
	}))
}

func TestScript(t *testing.T) {
	t.Parallel()
	testscript.Run(t, testscript.Params{
		Dir: "testdata/script",
	})
}

func TestBasenameRemovesLeadingPathComponentsFromInputLines(t *testing.T) {
	t.Parallel()
	tcs := []struct {
		path string
		want string
	}{
		{"\n", ".\n"},
		{"/", "/\n"},
		{"/root", "root\n"},
		{"/tmp/example.php", "example.php\n"},
		{"./src/filters", "filters\n"},
		{"/var/tmp/example.php", "example.php\n"},
		{"/tmp/script-21345.txt\n/tmp/script-5371253.txt", "script-21345.txt\nscript-5371253.txt\n"},
		{"C:/Program Files", "Program Files\n"},
		{"C:/Program Files/", "Program Files\n"},
	}
	for _, tc := range tcs {
		// Expect results to use this platform's path separator
		want := filepath.Clean(tc.want)
		got, err := script.Echo(tc.path).Basename().String()
		if err != nil {
			t.Fatal(err)
		}
		if want != got {
			t.Errorf("%q: want %q, got %q", tc.path, want, got)
		}
	}
}

func TestColumnSelects(t *testing.T) {
	t.Parallel()
	input := []string{
		"60916 s003  Ss+    0:00.51 /bin/bash -l",
		" 6653 s004  R+     0:00.01 ps ax",
		"short line",
		"80159 s004  Ss     0:00.56 /bin/bash -l",
		"60942 s006  Ss+    0:00.53 /bin/bash -l",
		"60943 s007  Ss+    0:00.51 /bin/bash -l",
		"60977 s009  Ss+  	0:00.52 /bin/bash -l",
		"  60978 s010  Ss+    0:00.53 /bin/bash -l",
		"61356 s011	Ss     0:00.54 /bin/bash -l",
	}
	tcs := []struct {
		col  int
		want []string
	}{
		{
			col:  -1,
			want: []string{},
		},
		{
			col:  0,
			want: []string{},
		},
		{
			col: 1,
			want: []string{
				"60916",
				"6653",
				"short",
				"80159",
				"60942",
				"60943",
				"60977",
				"60978",
				"61356",
			},
		},
		{
			col: 2,
			want: []string{
				"s003",
				"s004",
				"line",
				"s004",
				"s006",
				"s007",
				"s009",
				"s010",
				"s011",
			},
		},
		{
			col: 3,
			want: []string{
				"Ss+",
				"R+",
				"Ss",
				"Ss+",
				"Ss+",
				"Ss+",
				"Ss+",
				"Ss",
			},
		},
		{
			col: 4,
			want: []string{
				"0:00.51",
				"0:00.01",
				"0:00.56",
				"0:00.53",
				"0:00.51",
				"0:00.52",
				"0:00.53",
				"0:00.54",
			},
		},
		{
			col: 5,
			want: []string{
				"/bin/bash",
				"ps",
				"/bin/bash",
				"/bin/bash",
				"/bin/bash",
				"/bin/bash",
				"/bin/bash",
				"/bin/bash",
			},
		},
		{
			col: 6,
			want: []string{
				"-l",
				"ax",
				"-l",
				"-l",
				"-l",
				"-l",
				"-l",
				"-l",
			},
		},
		{
			col:  7,
			want: []string{},
		},
	}
	for _, tc := range tcs {
		t.Run(fmt.Sprintf("column %d of input", tc.col), func(t *testing.T) {
			got, err := script.Slice(input).Column(tc.col).Slice()
			if err != nil {
				t.Fatal(err)
			}
			if !cmp.Equal(tc.want, got) {
				t.Error(cmp.Diff(tc.want, got))
			}
		})
	}
}

func TestConcatOutputsContentsOfSpecifiedFilesInOrder(t *testing.T) {
	t.Parallel()
	want := "This is the first line in the file.\nHello, world.\nThis is another line in the file.\nhello world"
	got, err := script.Echo("testdata/test.txt\ntestdata/doesntexist.txt\ntestdata/hello.txt").Concat().String()
	if err != nil {
		t.Fatal(err)
	}
	if !cmp.Equal(want, got) {
		t.Error(cmp.Diff(want, got))
	}
}

func TestDirname_RemovesFilenameComponentFromInputLines(t *testing.T) {
	t.Parallel()
	tcs := []struct {
		path string
		want string
	}{
		{"/", "/\n"},
		{"./", ".\n"},
		{"\n", ".\n"},
		{"/root", "/\n"},
		{"/tmp/example.php", "/tmp\n"},
		{"/var/tmp/example.php", "/var/tmp\n"},
		{"/var/tmp", "/var\n"},
		{"/var/tmp/", "/var\n"},
		{"src/filters", "./src\n"},
		{"src/filters/", "./src\n"},
		{"/tmp/script-21345.txt\n/tmp/script-5371253.txt", "/tmp\n/tmp\n"},
		{"C:/Program Files/PHP", "C:/Program Files\n"},
		{"C:/Program Files/PHP/", "C:/Program Files\n"},
	}
	for _, tc := range tcs {
		// Expect results to use this platform's path separator
		want := filepath.Clean(tc.want)
		got, err := script.Echo(tc.path).Dirname().String()
		if err != nil {
			t.Fatal(err)
		}
		if want != got {
			t.Errorf("%q: want %q, got %q", tc.path, want, got)
		}
	}
}

func TestDoPerformsSuppliedHTTPRequest(t *testing.T) {
	t.Parallel()
	ts := httptest.NewServer(http.HandlerFunc(func(w http.ResponseWriter, r *http.Request) {
		fmt.Fprintln(w, "some data")
	}))
	defer ts.Close()
	req, err := http.NewRequest(http.MethodGet, ts.URL, http.NoBody)
	if err != nil {
		t.Fatal(err)
	}
	want := "some data\n"
	got, err := script.Do(req).String()
	if err != nil {
		t.Fatalf("unexpected error: %v", err)
	}
	if !cmp.Equal(want, got) {
		t.Error(cmp.Diff(want, got))
	}
}

func TestEachLine_FiltersInputThroughSuppliedFunction(t *testing.T) {
	t.Parallel()
	want := "Hello world\nGoodbye world\n"
	got, err := script.Echo("Hello\nGoodbye").
		EachLine(func(line string, out *strings.Builder) {
			out.WriteString(line + " world\n")
		}).String()
	if err != nil {
		t.Fatal(err)
	}
	if got != want {
		t.Errorf("want %q, got %q", want, got)
	}
}

func TestEachLine_HandlesLongLines(t *testing.T) {
	t.Parallel()
	var got int
	_, err := script.Echo(longLine).
		EachLine(func(line string, out *strings.Builder) {
			got++
		}).String()
	if err != nil {
		t.Fatal(err)
	}
	want := 2
	if want != got {
		t.Errorf("want %d lines counted, got %d", want, got)
	}
}

func TestEchoProducesSuppliedString(t *testing.T) {
	t.Parallel()
	want := "Hello, world."
	p := script.Echo(want)
	got, err := p.String()
	if err != nil {
		t.Fatal(err)
	}
	if got != want {
		t.Errorf("want %q, got %q", want, got)
	}
}

func TestEchoReplacesInputWithSuppliedStringWhenUsedAsFilter(t *testing.T) {
	t.Parallel()
	want := "Hello, world."
	p := script.Echo("bogus").Echo(want)
	got, err := p.String()
	if err != nil {
		t.Fatal(err)
	}
	if got != want {
		t.Errorf("want %q, got %q", want, got)
	}
}

func TestExecForEach_ErrorsOnInvalidTemplateSyntax(t *testing.T) {
	t.Parallel()
	p := script.Echo("a\nb\nc\n").ExecForEach("{{invalid template syntax}}")
	p.Wait()
	if p.Error() == nil {
		t.Error("want error with invalid template syntax")
	}
}

func TestExecForEach_ErrorsOnUnbalancedQuotes(t *testing.T) {
	t.Parallel()
	p := script.Echo("a\nb\nc\n").ExecForEach("echo \"{{.}}")
	p.Wait()
	if p.Error() == nil {
		t.Error("want error with unbalanced quotes in command line")
	}
}

func TestExecForEach_SendsStderrOutputToPipeStderr(t *testing.T) {
	t.Parallel()
	buf := new(bytes.Buffer)
	out, err := script.Echo("go").WithStderr(buf).ExecForEach("{{.}}").String()
	if err != nil {
		t.Fatal(err)
	}
	if out != "" {
		t.Fatalf("unexpected output: %q", out)
	}
	if !strings.Contains(buf.String(), "Usage") {
		t.Errorf("want stderr output containing the word 'Usage', got %q", buf.String())
	}
}

func TestExecSendsStderrOutputToPipeStderr(t *testing.T) {
	t.Parallel()
	buf := new(bytes.Buffer)
	out, err := script.NewPipe().WithStderr(buf).Exec("go").String()
	if err == nil {
		t.Fatal("want error when command returns a non-zero exit status")
	}
	if out != "" {
		t.Fatalf("unexpected output: %q", out)
	}
	if !strings.Contains(buf.String(), "Usage") {
		t.Errorf("want stderr output containing the word 'Usage', got %q", buf.String())
	}
}

func TestFilterByCopyPassesInputThroughUnchanged(t *testing.T) {
	t.Parallel()
	p := script.Echo("hello").Filter(func(r io.Reader, w io.Writer) error {
		_, err := io.Copy(w, r)
		return err
	})
	want := "hello"
	got, err := p.String()
	if err != nil {
		t.Fatal(err)
	}
	if want != got {
		t.Error(cmp.Diff(want, got))
	}
}

func TestFilterCanChainFilters(t *testing.T) {
	t.Parallel()
	p := script.Echo("hello").Filter(func(r io.Reader, w io.Writer) error {
		_, err := io.Copy(w, r)
		return err
	}).Filter(func(r io.Reader, w io.Writer) error {
		_, err := io.Copy(w, r)
		return err
	})
	want := "hello"
	got, err := p.String()
	if err != nil {
		t.Fatal(err)
	}
	if want != got {
		t.Error(cmp.Diff(want, got))
	}
}

func TestFilterByCopyToDiscardGivesNoOutput(t *testing.T) {
	t.Parallel()
	p := script.Echo("hello").Filter(func(r io.Reader, w io.Writer) error {
		_, err := io.Copy(io.Discard, r)
		return err
	})
	want := ""
	got, err := p.String()
	if err != nil {
		t.Fatal(err)
	}
	if want != got {
		t.Error(cmp.Diff(want, got))
	}
}

func TestFilterReadsNoMoreThanRequested(t *testing.T) {
	t.Parallel()
	input := "firstline\nsecondline"
	source := bytes.NewBufferString(input)
	p := script.NewPipe().WithReader(source).Filter(func(r io.Reader, w io.Writer) error {
		// read just the first line of input
		var text string
		_, err := fmt.Fscanln(r, &text)
		if err != nil {
			return err
		}
		fmt.Fprintln(w, text)
		return nil
	})
	want := "firstline\n"
	got, err := p.String()
	if err != nil {
		t.Fatal(err)
	}
	if want != got {
		t.Fatal(cmp.Diff(want, got))
	}
	wantRemaining := "secondline"
	if wantRemaining != source.String() {
		t.Errorf("want %q remaining, got %q", wantRemaining, source.String())
	}
}

func TestFilterByFirstLineOnlyGivesFirstLineOfInput(t *testing.T) {
	t.Parallel()
	p := script.Echo("hello\nworld").Filter(func(r io.Reader, w io.Writer) error {
		scanner := bufio.NewScanner(r)
		for scanner.Scan() {
			fmt.Fprintln(w, scanner.Text())
			break
		}
		return scanner.Err()
	})
	want := "hello\n"
	got, err := p.String()
	if err != nil {
		t.Fatal(err)
	}
	if want != got {
		t.Error(cmp.Diff(want, got))
	}
}

func TestFilterSetsErrorOnPipeIfFilterFuncReturnsError(t *testing.T) {
	t.Parallel()
	p := script.Echo("hello").Filter(func(io.Reader, io.Writer) error {
		return errors.New("oh no")
	})
	io.ReadAll(p)
	if p.Error() == nil {
		t.Error("no error")
	}
}

func TestFilterLine_FiltersEachLineThroughSuppliedFunction(t *testing.T) {
	t.Parallel()
	input := "hello\nworld"
	want := "HELLO\nWORLD\n"
	got, err := script.Echo(input).FilterLine(strings.ToUpper).String()
	if err != nil {
		t.Fatal(err)
	}
	if want != got {
		t.Error(cmp.Diff(want, got))
	}
}

func TestFilterScan_FiltersInputLineByLine(t *testing.T) {
	t.Parallel()
	input := "hello\nworld\ngoodbye"
	want := "world\n"
	got, err := script.Echo(input).
		FilterScan(func(line string, w io.Writer) {
			if strings.HasPrefix(line, "w") {
				fmt.Fprintln(w, line)
			}
		}).String()
	if err != nil {
		t.Fatal(err)
	}
	if want != got {
		t.Error(cmp.Diff(want, got))
	}
}

func TestFilterScan_HandlesLongLines(t *testing.T) {
	t.Parallel()
	want := "last line\n"
	got, err := script.Echo(longLine).
		FilterScan(func(line string, w io.Writer) {
			if strings.HasPrefix(line, "last") {
				fmt.Fprintln(w, line)
			}
		}).String()
	if err != nil {
		t.Fatal(err)
	}
	if want != got {
		t.Error(cmp.Diff(want, got))
	}
}

func TestFirstDropsAllButFirstNLinesOfInput(t *testing.T) {
	t.Parallel()
	input := "a\nb\nc\n"
	want := "a\nb\n"
	got, err := script.Echo(input).First(2).String()
	if err != nil {
		t.Fatal(err)
	}
	if want != got {
		t.Error(cmp.Diff(want, got))
	}
}

func TestFirstHasNoOutputWhenNIs0(t *testing.T) {
	t.Parallel()
	input := "a\nb\nc\n"
	want := ""
	got, err := script.Echo(input).First(0).String()
	if err != nil {
		t.Fatal(err)
	}
	if want != got {
		t.Error(cmp.Diff(want, got))
	}
}

func TestFirstHasNoOutputWhenNIsNegative(t *testing.T) {
	t.Parallel()
	input := "a\nb\nc\n"
	want := ""
	got, err := script.Echo(input).First(-1).String()
	if err != nil {
		t.Fatal(err)
	}
	if want != got {
		t.Error(cmp.Diff(want, got))
	}
}

func TestFirstHasNoEffectGivenLessThanNInputLines(t *testing.T) {
	t.Parallel()
	input := "a\nb\nc\n"
	want := "a\nb\nc\n"
	got, err := script.Echo(input).First(4).String()
	if err != nil {
		t.Fatal(err)
	}
	if want != got {
		t.Error(cmp.Diff(want, got))
	}
}

func TestFirstDoesNotConsumeUnnecessaryData(t *testing.T) {
	t.Parallel()
	// First uses a 4096-byte buffer, so will always read at least
	// that much, but no more (once N lines have been read).
	r := strings.NewReader(strings.Repeat("line\n", 1000))
	got, err := script.NewPipe().WithReader(r).First(1).String()
	if err != nil {
		t.Fatal(err)
	}
	want := "line\n"
	if want != got {
		t.Errorf("want output %q, got %q", want, got)
	}
	if r.Len() == 0 {
		t.Errorf("no data left in reader")
	}
}

func TestFreqHandlesLongLines(t *testing.T) {
	t.Parallel()
	got, err := script.Echo(longLine).Freq().Slice()
	if err != nil {
		t.Fatal(err)
	}
	if len(got) != 2 {
		t.Fatalf("want 2 results, got %d: %q", len(got), got)
	}
	if got[0] != "1 last line" {
		t.Fatalf("wrong result: %q", got)
	}
}

func TestFreqProducesCorrectFrequencyTableForInput(t *testing.T) {
	t.Parallel()
	input := strings.Join([]string{
		"apple",
		"orange",
		"banana",
		"banana",
		"apple",
		"orange",
		"kumquat",
		"apple",
		"orange",
		"apple",
		"banana",
		"banana",
		"apple",
		"apple",
		"orange",
		"apple",
		"apple",
		"apple",
		"apple",
	}, "\n")
	want := "10 apple\n 4 banana\n 4 orange\n 1 kumquat\n"
	got, err := script.Echo(input).Freq().String()
	if err != nil {
		t.Fatal(err)
	}
	if want != got {
		t.Error(cmp.Diff(want, got))
	}
}

func TestGetMakesHTTPGetRequestToGivenURL(t *testing.T) {
	t.Parallel()
	ts := httptest.NewServer(http.HandlerFunc(func(w http.ResponseWriter, r *http.Request) {
		if r.Method != http.MethodGet {
			t.Fatalf("want HTTP method GET, got %q", r.Method)
		}
		fmt.Fprintln(w, "some data")
	}))
	defer ts.Close()
	want := "some data\n"
	got, err := script.Get(ts.URL).String()
	if err != nil {
		t.Fatalf("unexpected error: %v", err)
	}
	if !cmp.Equal(want, got) {
		t.Error(cmp.Diff(want, got))
	}
}

func TestGetSetsErrorStatusWhenHTTPResponseStatusIsNotOK(t *testing.T) {
	t.Parallel()
	// With no handler, all requests will get 404
	ts := httptest.NewServer(nil)
	defer ts.Close()
	p := script.Get(ts.URL)
	p.Wait()
	if p.Error() == nil {
		t.Fatalf("want error for non-OK request, got nil")
	}
}

func TestGetConsidersHTTPStatus201CreatedToBeOK(t *testing.T) {
	t.Parallel()
	ts := httptest.NewServer(http.HandlerFunc(func(w http.ResponseWriter, r *http.Request) {
		w.WriteHeader(http.StatusCreated)
		fmt.Fprintln(w, "some data")
	}))
	defer ts.Close()
	want := "some data\n"
	got, err := script.Get(ts.URL).String()
	if err != nil {
		t.Fatalf("unexpected error: %v", err)
	}
	if !cmp.Equal(want, got) {
		t.Error(cmp.Diff(want, got))
	}
}

func TestGetUsesPipeContentsAsRequestBody(t *testing.T) {
	t.Parallel()
	ts := httptest.NewServer(http.HandlerFunc(func(w http.ResponseWriter, r *http.Request) {
		want := []byte("request data")
		got, err := io.ReadAll(r.Body)
		if err != nil {
			t.Fatal("reading request body", err)
		}
		if !cmp.Equal(want, got) {
			t.Fatalf(cmp.Diff(want, string(got)))
		}
	}))
	defer ts.Close()
	_, err := script.Echo("request data").Get(ts.URL).String()
	if err != nil {
		t.Errorf("unexpected error: %v", err)
	}
}

func TestJoinHandlesLongLines(t *testing.T) {
	t.Parallel()
	result, err := script.Echo(longLine).Join().String()
	if err != nil {
		t.Fatal(err)
	}
	want := len(longLine)
	if want != len(result) {
		t.Errorf("want result length %d, got %d", want, len(result))
	}
}

func TestJoinJoinsInputLinesIntoSpaceSeparatedString(t *testing.T) {
	t.Parallel()
	input := "hello\nfrom\nthe\njoin\ntest"
	want := "hello from the join test\n"
	got, err := script.Echo(input).Join().String()
	if err != nil {
		t.Fatal(err)
	}
	if got != want {
		t.Errorf("want %q, got %q", want, got)
	}
}

func TestJQWithDotQueryPrettyPrintsInput(t *testing.T) {
	t.Parallel()
	input := `{"timestamp": 1649264191, "iss_position": {"longitude": "52.8439", "latitude": "10.8107"}, "message": "success"}`
	// Fields should be sorted by key, with whitespace removed
	want := `{"iss_position":{"latitude":"10.8107","longitude":"52.8439"},"message":"success","timestamp":1649264191}` + "\n"
	got, err := script.Echo(input).JQ(".").String()
	if err != nil {
		t.Fatal(err)
	}
	if want != got {
		t.Error(want, got)
		t.Error(cmp.Diff(want, got))
	}
}

func TestJQWithFieldQueryProducesSelectedField(t *testing.T) {
	t.Parallel()
	input := `{"timestamp": 1649264191, "iss_position": {"longitude": "52.8439", "latitude": "10.8107"}, "message": "success"}`
	want := `{"latitude":"10.8107","longitude":"52.8439"}` + "\n"
	got, err := script.Echo(input).JQ(".iss_position").String()
	if err != nil {
		t.Fatal(err)
	}
	if want != got {
		t.Error(want, got)
		t.Error(cmp.Diff(want, got))
	}
}

func TestJQWithArrayQueryProducesRequiredArray(t *testing.T) {
	t.Parallel()
	input := `{"timestamp": 1649264191, "iss_position": {"longitude": "52.8439", "latitude": "10.8107"}, "message": "success"}`
	want := `["10.8107","52.8439"]` + "\n"
	got, err := script.Echo(input).JQ("[.iss_position.latitude, .iss_position.longitude]").String()
	if err != nil {
		t.Fatal(err)
	}
	if want != got {
		t.Error(want, got)
		t.Error(cmp.Diff(want, got))
	}
}

func TestJQWithArrayInputAndElementQueryProducesSelectedElement(t *testing.T) {
	t.Parallel()
	input := `[1, 2, 3]`
	want := "1\n"
	got, err := script.Echo(input).JQ(".[0]").String()
	if err != nil {
		t.Fatal(err)
	}
	if want != got {
		t.Error(want, got)
		t.Error(cmp.Diff(want, got))
	}
}

func TestJQHandlesGithubJSONWithRealWorldExampleQuery(t *testing.T) {
	t.Parallel()
	want := `{"message":"restore sample log data (fixes #102)","name":"John Arundel"}` + "\n"
	got, err := script.File("testdata/commits.json").
		JQ(".[0] | {message: .commit.message, name: .commit.committer.name}").String()
	if err != nil {
		t.Fatal(err)
	}
	if want != got {
		t.Error(want, got)
		t.Error(cmp.Diff(want, got))
	}
}

func TestJQErrorsWithInvalidQuery(t *testing.T) {
	t.Parallel()
	input := `[1, 2, 3]`
	_, err := script.Echo(input).JQ(".foo & .bar").String()
	if err == nil {
		t.Error("want error from invalid JQ query, got nil")
	}
}

func TestLastDropsAllButLastNLinesOfInput(t *testing.T) {
	t.Parallel()
	input := "a\nb\nc\n"
	want := "b\nc\n"
	got, err := script.Echo(input).Last(2).String()
	if err != nil {
		t.Fatal(err)
	}
	if want != got {
		t.Error(cmp.Diff(want, got))
	}
}

func TestLastHandlesLongLines(t *testing.T) {
	t.Parallel()
	want := "last line\n"
	got, err := script.Echo(longLine).Last(1).String()
	if err != nil {
		t.Fatal(err)
	}
	if want != got {
		t.Error(cmp.Diff(want, got))
	}
}

func TestLastHasNoOutputWhenNIs0(t *testing.T) {
	t.Parallel()
	input := "a\nb\nc\n"
	want := ""
	got, err := script.Echo(input).Last(0).String()
	if err != nil {
		t.Fatal(err)
	}
	if want != got {
		t.Error(cmp.Diff(want, got))
	}
}

func TestLastHasNoOutputWhenNIsNegative(t *testing.T) {
	t.Parallel()
	input := "a\nb\nc\n"
	want := ""
	got, err := script.Echo(input).Last(-1).String()
	if err != nil {
		t.Fatal(err)
	}
	if want != got {
		t.Error(cmp.Diff(want, got))
	}
}

func TestLastHasNoEffectGivenLessThanNInputLines(t *testing.T) {
	t.Parallel()
	input := "a\nb\nc\n"
	want := "a\nb\nc\n"
	got, err := script.Echo(input).Last(4).String()
	if err != nil {
		t.Fatal(err)
	}
	if want != got {
		t.Error(cmp.Diff(want, got))
	}
}

func TestMatchOutputsOnlyMatchingLinesOfInput(t *testing.T) {
	t.Parallel()
	input := "This is the first line in the file.\nHello, world.\nThis is another line in the file.\n"
	tcs := []struct {
		match, want string
	}{
		{
			match: "line",
			want:  "This is the first line in the file.\nThis is another line in the file.\n",
		},
		{
			match: "another",
			want:  "This is another line in the file.\n",
		},
		{
			match: "definitely won't match any lines",
			want:  "",
		},
	}
	for _, tc := range tcs {
		got, err := script.Echo(input).Match(tc.match).String()
		if err != nil {
			t.Fatal(err)
		}
		if tc.want != got {
			t.Error(cmp.Diff(tc.want, got))
		}
	}
}

func TestMatchOutputsNothingGivenEmptyInput(t *testing.T) {
	t.Parallel()
	got, err := script.NewPipe().Match("anything").String()
	if err != nil {
		t.Fatal(err)
	}
	if got != "" {
		t.Error("want no output given empty input")
	}
}

func TestMatchRegexp_OutputsOnlyLinesMatchingRegexp(t *testing.T) {
	t.Parallel()
	input := "This is the first line in the file.\nHello, world.\nThis is another line in the file.\n"
	tcs := []struct {
		regex, want string
	}{
		{
			regex: `Hello|file`,
			want:  "This is the first line in the file.\nHello, world.\nThis is another line in the file.\n",
		},
		{
			regex: `an.ther`,
			want:  "This is another line in the file.\n",
		},
		{
			regex: `r[a-z]*s`,
			want:  "This is the first line in the file.\n",
		},
		{
			regex: `r[a-z]+s`,
			want:  "",
		},
		{
			regex: `bogus$`,
			want:  "",
		},
	}
	for _, tc := range tcs {
		got, err := script.Echo(input).MatchRegexp(regexp.MustCompile(tc.regex)).String()
		if err != nil {
			t.Fatal(err)
		}
		if tc.want != got {
			t.Error(cmp.Diff(tc.want, got))
		}
	}
}

func TestReplaceReplacesMatchesWithSpecifiedText(t *testing.T) {
	t.Parallel()
	input := "hello world"
	tcs := []struct {
		search, replace, want string
	}{
		{
			search:  "hello",
			replace: "bye",
			want:    "bye world\n",
		},
		{
			search:  "Does not exist in input",
			replace: "Will not appear in output",
			want:    "hello world\n",
		},
		{
			search:  " world",
			replace: " string with newline\n",
			want:    "hello string with newline\n\n",
		},
		{
			search:  "hello",
			replace: "Ж9",
			want:    "Ж9 world\n",
		},
	}
	for _, tc := range tcs {
		got, err := script.Echo(input).Replace(tc.search, tc.replace).String()
		if err != nil {
			t.Fatal(err)
		}
		if tc.want != got {
			t.Error(cmp.Diff(tc.want, got))
		}
	}
}

func TestReplaceRegexp_ReplacesMatchesWithSpecifiedText(t *testing.T) {
	t.Parallel()
	input := "hello world"
	tcs := []struct {
		regex, replace, want string
	}{
		{
			regex:   "hel+o",
			replace: "bye",
			want:    "bye world\n",
		},
		{
			regex:   "Does not .* in input",
			replace: "Will not appear in output",
			want:    "hello world\n",
		},
		{
			regex:   "^([a-z]+) ([a-z]+)",
			replace: "$1 cruel $2",
			want:    "hello cruel world\n",
		},
		{
			regex:   "hello{1}",
			replace: "Ж9",
			want:    "Ж9 world\n",
		},
	}
	for _, tc := range tcs {
		got, err := script.Echo(input).ReplaceRegexp(regexp.MustCompile(tc.regex), tc.replace).String()
		if err != nil {
			t.Fatal(err)
		}
		if tc.want != got {
			t.Error(cmp.Diff(tc.want, got))
		}
	}
}

func TestRejectDropsMatchingLinesFromInput(t *testing.T) {
	t.Parallel()
	input := "This is the first line in the file.\nHello, world.\nThis is another line in the file.\n"
	tcs := []struct {
		reject, want string
	}{
		{
			reject: "line",
			want:   "Hello, world.\n",
		},
		{
			reject: "another",
			want:   "This is the first line in the file.\nHello, world.\n",
		},
		{
			reject: "definitely won't match any lines",
			want:   "This is the first line in the file.\nHello, world.\nThis is another line in the file.\n",
		},
	}
	for _, tc := range tcs {
		got, err := script.Echo(input).Reject(tc.reject).String()
		if err != nil {
			t.Fatal(err)
		}
		if tc.want != got {
			t.Error(cmp.Diff(tc.want, got))
		}
	}
}

func TestPostPostsToGivenURLUsingPipeAsRequestBody(t *testing.T) {
	t.Parallel()
	ts := httptest.NewServer(http.HandlerFunc(func(w http.ResponseWriter, r *http.Request) {
		if r.Method != http.MethodPost {
			t.Errorf("want HTTP method POST, got %q", r.Method)
		}
		want := []byte("request data")
		got, err := io.ReadAll(r.Body)
		if err != nil {
			t.Fatal("reading request body", err)
		}
		if !cmp.Equal(want, got) {
			t.Fatal(cmp.Diff(want, string(got)))
		}
		fmt.Fprintln(w, "response data")
	}))
	defer ts.Close()
	want := "response data\n"
	got, err := script.Echo("request data").Post(ts.URL).String()
	if err != nil {
		t.Fatalf("unexpected error: %v", err)
	}
	if !cmp.Equal(want, got) {
		t.Error(cmp.Diff(want, got))
	}
}

func TestRejectRegexp_DropsMatchingLinesFromInput(t *testing.T) {
	t.Parallel()
	input := "hello world"
	tcs := []struct {
		regex, want string
	}{
		{
			regex: `Hello|line`,
			want:  "hello world\n",
		},
		{
			regex: `hello|bogus`,
			want:  "",
		},
		{
			regex: `w.*d`,
			want:  "",
		},
		{
			regex: "wontmatch",
			want:  "hello world\n",
		},
	}
	for _, tc := range tcs {
		got, err := script.Echo(input).RejectRegexp(regexp.MustCompile(tc.regex)).String()
		if err != nil {
			t.Fatal(err)
		}
		if tc.want != got {
			t.Error(cmp.Diff(tc.want, got))
		}
	}
}

func TestSHA256Sums_OutputsCorrectHashForEachSpecifiedFile(t *testing.T) {
	t.Parallel()
	tcs := []struct {
		testFileName string
		want         string
	}{
		// To get the checksum run: openssl dgst -sha256 <file_name>
		{"testdata/sha256Sum.input.txt", "1870478d23b0b4db37735d917f4f0ff9393dd3e52d8b0efa852ab85536ddad8e\n"},
		{"testdata/hello.txt", "b94d27b9934d3e08a52e52d7da7dabfac484efe37a5380ee9088f7ace2efcde9\n"},
		{"testdata/multiple_files", "e3b0c44298fc1c149afbf4c8996fb92427ae41e4649b934ca495991b7852b855\ne3b0c44298fc1c149afbf4c8996fb92427ae41e4649b934ca495991b7852b855\ne3b0c44298fc1c149afbf4c8996fb92427ae41e4649b934ca495991b7852b855\n"},
	}
	for _, tc := range tcs {
		got, err := script.ListFiles(tc.testFileName).SHA256Sums().String()
		if err != nil {
			t.Fatal(err)
		}
		if got != tc.want {
			t.Errorf("%q: want %q, got %q", tc.testFileName, tc.want, got)
		}
	}
}

func TestTeeUsesConfiguredStdoutAsDefault(t *testing.T) {
	t.Parallel()
	buf := new(bytes.Buffer)
	_, err := script.Echo("hello").WithStdout(buf).Tee().String()
	if err != nil {
		t.Fatal(err)
	}
	want := "hello"
	got := buf.String()
	if got != want {
		t.Errorf("want %q, got %q", want, got)
	}
}

func TestTeeWritesDataToSuppliedWritersAsWellAsToPipe(t *testing.T) {
	t.Parallel()
	buf1, buf2 := new(bytes.Buffer), new(bytes.Buffer)
	got, err := script.Echo("hello world").Tee(buf1, buf2).String()
	if err != nil {
		t.Fatal(err)
	}
	want := "hello world"
	if want != got {
		t.Errorf("want %q on pipe, got %q", want, got)
	}
	if want != buf1.String() {
		t.Errorf("want %q on writer 1, got %q", want, buf1.String())
	}
	if want != buf2.String() {
		t.Errorf("want %q on writer 2, got %q", want, buf2.String())
	}
}

func TestExecErrorsWhenTheSpecifiedCommandDoesNotExist(t *testing.T) {
	t.Parallel()
	p := script.Exec("doesntexist")
	p.Wait()
	if p.Error() == nil {
		t.Error("want error running non-existent command")
	}
}

func TestExecRunsGoWithNoArgsAndGetsUsageMessagePlusErrorExitStatus2(t *testing.T) {
	t.Parallel()
	// We can't make many cross-platform assumptions about what external
	// commands will be available, but it seems logical that 'go' would be
	// (though it may not be in the user's path)
	p := script.Exec("go")
	output, err := p.String()
	if err == nil {
		t.Fatal("want error when command returns a non-zero exit status")
	}
	if !strings.Contains(output, "Usage") {
		t.Fatalf("want output containing the word 'Usage', got %q", output)
	}
	want := 2
	got := p.ExitStatus()
	if want != got {
		t.Errorf("want exit status %d, got %d", want, got)
	}
}

func TestExecRunsGoHelpAndGetsUsageMessage(t *testing.T) {
	t.Parallel()
	p := script.Exec("go help")
	if p.Error() != nil {
		t.Fatal(p.Error())
	}
	output, err := p.String()
	if err != nil {
		t.Fatal(err)
	}
	if !strings.Contains(output, "Usage") {
		t.Fatalf("want output containing the word 'Usage', got %q", output)
	}
}

func TestFileOutputsContentsOfSpecifiedFile(t *testing.T) {
	t.Parallel()
	want := "This is the first line in the file.\nHello, world.\nThis is another line in the file.\n"
	got, err := script.File("testdata/test.txt").String()
	if err != nil {
		t.Fatal(err)
	}
	if want != got {
		t.Error(cmp.Diff(want, got))
	}
}

func TestFileErrorsOnNonexistentFile(t *testing.T) {
	t.Parallel()
	p := script.File("doesntexist")
	if p.Error() == nil {
		t.Error("want error for non-existent file")
	}
}

func TestFindFiles_ReturnsListOfFiles(t *testing.T) {
	t.Parallel()
	p := script.FindFiles("testdata/multiple_files")
	if p.Error() != nil {
		t.Fatal(p.Error())
	}
	p.SetError(nil) // else p.String() would be a no-op
	// Expect result to use this platform's path separator
	want := filepath.Clean("testdata/multiple_files/1.txt\ntestdata/multiple_files/2.txt\ntestdata/multiple_files/3.tar.zip\n")
	got, err := p.String()
	if err != nil {
		t.Fatal(err)
	}
	if !cmp.Equal(want, got) {
		t.Fatal(cmp.Diff(want, got))
	}
}

func TestFindFiles_RecursesIntoSubdirectories(t *testing.T) {
	t.Parallel()
	p := script.FindFiles("testdata/multiple_files_with_subdirectory")
	if p.Error() != nil {
		t.Fatal(p.Error())
	}
	p.SetError(nil) // else p.String() would be a no-op
	// Expect result to use this platform's path separator
	want := filepath.Clean("testdata/multiple_files_with_subdirectory/1.txt\ntestdata/multiple_files_with_subdirectory/2.txt\ntestdata/multiple_files_with_subdirectory/3.tar.zip\ntestdata/multiple_files_with_subdirectory/dir/.hidden\ntestdata/multiple_files_with_subdirectory/dir/1.txt\ntestdata/multiple_files_with_subdirectory/dir/2.txt\n")
	got, err := p.String()
	if err != nil {
		t.Fatal(err)
	}
	if !cmp.Equal(want, got) {
		t.Fatal(cmp.Diff(want, got))
	}
}

func TestFindFiles_InNonexistentPathReturnsError(t *testing.T) {
	t.Parallel()
	p := script.FindFiles("nonexistent_path")
	if p.Error() == nil {
		t.Fatal("want error for nonexistent path")
	}
}

func TestIfExists_ProducesErrorPlusNoOutputForNonexistentFile(t *testing.T) {
	t.Parallel()
	want := ""
	got, err := script.IfExists("testdata/doesntexist").Echo("hello").String()
	if err == nil {
		t.Fatal("want error")
	}
	if want != got {
		t.Error(cmp.Diff(want, got))
	}
}

func TestIfExists_ProducesOutputAndNoErrorWhenFileExists(t *testing.T) {
	t.Parallel()
	want := "hello"
	got, err := script.IfExists("testdata/empty.txt").Echo("hello").String()
	if err != nil {
		t.Fatal(err)
	}
	if want != got {
		t.Error(cmp.Diff(want, got))
	}
}

func TestListFiles_OutputsDirectoryContentsGivenDirectoryPath(t *testing.T) {
	t.Parallel()
	want := filepath.Clean("testdata/multiple_files/1.txt\ntestdata/multiple_files/2.txt\ntestdata/multiple_files/3.tar.zip\n")
	got, err := script.ListFiles("testdata/multiple_files").String()
	if err != nil {
		t.Fatal(err)
	}
	if got != want {
		t.Errorf("Want %q, got %q", want, got)
	}
}

func TestListFiles_ErrorsOnNonexistentPath(t *testing.T) {
	t.Parallel()
	p := script.ListFiles("nonexistentpath")
	if p.Error() == nil {
		t.Error("want error status on listing non-existent path, but got nil")
	}
}

func TestListFiles_OutputsSingleFileGivenFilePath(t *testing.T) {
	t.Parallel()
	got, err := script.ListFiles("testdata/multiple_files/1.txt").String()
	if err != nil {
		t.Fatal(err)
	}
	want := "testdata/multiple_files/1.txt"
	if !cmp.Equal(want, got) {
		t.Error(cmp.Diff(want, got))
	}
}

func TestListFiles_OutputsAllFilesMatchingSpecifiedGlobExpression(t *testing.T) {
	t.Parallel()
	want := filepath.Clean("testdata/multiple_files/1.txt\ntestdata/multiple_files/2.txt\n")
	got, err := script.ListFiles("testdata/multi?le_files/*.txt").String()
	if err != nil {
		t.Fatal(err)
	}
	if want != got {
		t.Errorf("Want %q, got %q", want, got)
	}
}

func TestReadAutoCloser_ReadsAllDataFromSourceAndClosesItAutomatically(t *testing.T) {
	t.Parallel()
	want := []byte("hello world")
	input, err := os.Open("testdata/hello.txt")
	if err != nil {
		t.Fatal(err)
	}
	acr := script.NewReadAutoCloser(input)
	got, err := io.ReadAll(acr)
	if err != nil {
		t.Fatal(err)
	}
	if !cmp.Equal(want, got) {
		t.Fatal(cmp.Diff(want, got))
	}
	_, err = io.ReadAll(acr)
	if err == nil {
		t.Error("input not closed after reading")
	}
}

func TestSliceProducesElementsOfSpecifiedSliceOnePerLine(t *testing.T) {
	t.Parallel()
	want := "1\n2\n3\n"
	got, err := script.Slice([]string{"1", "2", "3"}).String()
	if err != nil {
		t.Fatal(err)
	}
	if !cmp.Equal(want, got) {
		t.Error(cmp.Diff(want, got))
	}
}

func TestStdoutReturnsErrorGivenReadErrorOnPipe(t *testing.T) {
	t.Parallel()
	brokenReader := iotest.ErrReader(errors.New("oh no"))
	_, err := script.NewPipe().WithStdout(io.Discard).
		WithReader(brokenReader).Stdout()
	if err == nil {
		t.Fatal(nil)
	}
}

func TestStdoutSendsPipeContentsToConfiguredStandardOutput(t *testing.T) {
	t.Parallel()
	buf := new(bytes.Buffer)
	want := "hello world"
	p := script.File("testdata/hello.txt").WithStdout(buf)
	wrote, err := p.Stdout()
	if err != nil {
		t.Fatal(err)
	}
	if wrote != len(want) {
		t.Fatalf("want %d bytes written, got %d", len(want), wrote)
	}
	got := buf.String()
	if want != got {
		t.Fatalf("want %q, got %q", want, string(got))
	}
	_, err = p.String()
	if err == nil {
		t.Error("input not closed after reading")
	}
}

func TestAppendFile_AppendsAllItsInputToSpecifiedFile(t *testing.T) {
	t.Parallel()
	orig := "Hello, world"
	path := t.TempDir() + "/" + t.Name()
	_, err := script.Echo(orig).WriteFile(path)
	if err != nil {
		t.Fatal(err)
	}
	extra := " and goodbye"
	wrote, err := script.Echo(extra).AppendFile(path)
	if err != nil {
		t.Fatal(err)
	}
	if int(wrote) != len(extra) {
		t.Fatalf("want %d bytes written, got %d", len(extra), int(wrote))
	}
	// check file contains both contents
	got, err := script.File(path).String()
	if err != nil {
		t.Fatal(err)
	}
	if got != orig+extra {
		t.Errorf("want %q, got %q", orig+extra, got)
	}
}

func TestAppendFile_ReturnsBytesWrittenAndErrorGivenReadErrorOnPipe(t *testing.T) {
	t.Parallel()
	var want int64 = 1
	got, err := script.NewPipe().WithReader(partialErrReader{}).AppendFile(t.TempDir() + "/tmp")
	if err == nil {
		t.Fatal("want error reading pipe with error status, got nil")
	}
	if !cmp.Equal(want, got) {
		t.Error(cmp.Diff(want, got))
	}
}

func TestBytesOutputsInputBytesUnchanged(t *testing.T) {
	t.Parallel()
	want := []byte{8, 0, 0, 16}
	input := bytes.NewReader(want)
	got, err := script.NewPipe().WithReader(input).Bytes()
	if err != nil {
		t.Fatal(err)
	}
	if !cmp.Equal(want, got) {
		t.Error(cmp.Diff(want, got))
	}
}

func TestBytesReturnsErrorGivenReadErrorOnPipe(t *testing.T) {
	t.Parallel()
	brokenReader := iotest.ErrReader(errors.New("oh no"))
	_, err := script.NewPipe().WithReader(brokenReader).Bytes()
	if err == nil {
		t.Fatal(nil)
	}
}

func TestCountLines_CountsCorrectNumberOfLinesInInput(t *testing.T) {
	t.Parallel()
	want := 3
	got, err := script.Echo("a\nb\nc").CountLines()
	if err != nil {
		t.Fatal(err)
	}
	if got != want {
		t.Errorf("want %d, got %d", want, got)
	}
}

func TestCountLines_Counts0LinesInEmptyInput(t *testing.T) {
	t.Parallel()
	want := 0
	got, err := script.Echo("").CountLines()
	if err != nil {
		t.Fatal(err)
	}
	if got != want {
		t.Errorf("want %d, got %d", want, got)
	}
}

func TestCountLines_ReturnsErrorGivenReadErrorOnPipe(t *testing.T) {
	t.Parallel()
	brokenReader := iotest.ErrReader(errors.New("oh no"))
	_, err := script.NewPipe().WithReader(brokenReader).CountLines()
	if err == nil {
		t.Fatal(nil)
	}
}

func TestSHA256Sum_OutputsCorrectHash(t *testing.T) {
	t.Parallel()
	tcs := []struct {
		name, input, want string
	}{
		{
			name:  "for no data",
			input: "",
			want:  "e3b0c44298fc1c149afbf4c8996fb92427ae41e4649b934ca495991b7852b855",
		},
		{
			name:  "for short string",
			input: "hello, world",
			want:  "09ca7e4eaa6e8ae9c7d261167129184883644d07dfba7cbfbc4c8a2e08360d5b",
		},
		{
			name:  "for string containing newline",
			input: "The tao that can be told\nis not the eternal Tao",
			want:  "788542cb92d37f67e187992bdb402fdfb68228a1802947f74c6576e04790a688",
		},
	}

	for _, tc := range tcs {
		t.Run(tc.name, func(t *testing.T) {
			got, err := script.Echo(tc.input).SHA256Sum()
			if err != nil {
				t.Fatal(err)
			}
			if got != tc.want {
				t.Errorf("want %q, got %q", tc.want, got)
			}
		})
	}
}

func TestSHA256Sum_ReturnsErrorGivenReadErrorOnPipe(t *testing.T) {
	t.Parallel()
	brokenReader := iotest.ErrReader(errors.New("oh no"))
	_, err := script.NewPipe().WithReader(brokenReader).SHA256Sum()
	if err == nil {
		t.Fatal(nil)
	}
}

func TestSliceSink_ReturnsErrorGivenReadErrorOnPipe(t *testing.T) {
	t.Parallel()
	brokenReader := iotest.ErrReader(errors.New("oh no"))
	_, err := script.NewPipe().WithReader(brokenReader).Slice()
	if err == nil {
		t.Fatal(nil)
	}
}

func TestSliceSink_(t *testing.T) {
	t.Parallel()
	tests := []struct {
		name string
		pipe *script.Pipe
		want []string
	}{
		{
			name: "returns three elements for three lines of input",
			pipe: script.Echo("testdata/multiple_files/1.txt\ntestdata/multiple_files/2.txt\ntestdata/multiple_files/3.tar.zip\n"),
			want: []string{
				"testdata/multiple_files/1.txt",
				"testdata/multiple_files/2.txt",
				"testdata/multiple_files/3.tar.zip",
			},
		},
		{
			name: "returns an empty slice given empty input",
			pipe: script.Echo(""),
			want: []string{},
		},
		{
			name: "returns one empty string given input containing a single newline",
			pipe: script.Echo("\n"),
			want: []string{""},
		},
		{
			name: "returns an empty string for each empty input line",
			pipe: script.Echo("testdata/multiple_files/1.txt\n\ntestdata/multiple_files/3.tar.zip"),
			want: []string{
				"testdata/multiple_files/1.txt",
				"",
				"testdata/multiple_files/3.tar.zip",
			},
		},
	}
	for _, tt := range tests {
		t.Run(tt.name, func(t *testing.T) {
			p := tt.pipe
			got, err := p.Slice()
			if err != nil {
				t.Fatal(err)
			}
			if !cmp.Equal(tt.want, got) {
				t.Error(cmp.Diff(tt.want, got))
			}
		})
	}
}

func TestStringOutputsInputStringUnchanged(t *testing.T) {
	t.Parallel()
	want := "hello, world"
	got, err := script.Echo(want).String()
	if err != nil {
		t.Fatal(err)
	}
	if want != got {
		t.Error(cmp.Diff(want, got))
	}
}

func TestStringReturnsErrorGivenReadErrorOnPipe(t *testing.T) {
	t.Parallel()
	brokenReader := iotest.ErrReader(errors.New("oh no"))
	_, err := script.NewPipe().WithReader(brokenReader).String()
	if err == nil {
		t.Fatal(nil)
	}
}

func TestWaitReadsPipeSourceToCompletion(t *testing.T) {
	t.Parallel()
	source := bytes.NewBufferString("hello")
	script.NewPipe().WithReader(source).FilterLine(strings.ToUpper).Wait()
	if source.Len() > 0 {
		t.Errorf("incomplete read: %d bytes of input remaining: %q", source.Len(), source.String())
	}
}

func TestWriteFile_WritesInputToFileCreatingItIfNecessary(t *testing.T) {
	t.Parallel()
	want := "Hello, world"
	path := t.TempDir() + "/" + t.Name()
	wrote, err := script.Echo(want).WriteFile(path)
	if err != nil {
		t.Fatal(err)
	}
	if int(wrote) != len(want) {
		t.Fatalf("want %d bytes written, got %d", len(want), int(wrote))
	}
	got, err := script.File(path).String()
	if err != nil {
		t.Fatal(err)
	}
	if got != want {
		t.Errorf("want %q, got %q", want, got)
	}
}

// partialErrReader returns 1 and a non-EOF error on reading.
type partialErrReader struct{}

func (r partialErrReader) Read(p []byte) (int, error) {
	return 1, errors.New("oh no")
}

func TestWriteFile_ReturnsBytesWrittenAndErrorGivenReadErrorOnPipe(t *testing.T) {
	t.Parallel()
	var want int64 = 1
	got, err := script.NewPipe().WithReader(partialErrReader{}).WriteFile(t.TempDir() + "/tmp")
	if err == nil {
		t.Fatal("want error reading pipe with error status, got nil")
	}
	if !cmp.Equal(want, got) {
		t.Error(cmp.Diff(want, got))
	}
}

func TestWriteFile_TruncatesExistingFile(t *testing.T) {
	t.Parallel()
	want := "Hello, world"
	path := t.TempDir() + "/" + t.Name()
	// write some data first so we can check for truncation
	data := make([]byte, 15)
	err := os.WriteFile(path, data, 0o600)
	if err != nil {
		t.Fatal(err)
	}
	wrote, err := script.Echo(want).WriteFile(path)
	if err != nil {
		t.Fatal(err)
	}
	if int(wrote) != len(want) {
		t.Fatalf("want %d bytes written, got %d", len(want), int(wrote))
	}
	got, err := script.File(path).String()
	if err != nil {
		t.Fatal(err)
	}
	if got == want+"\x00\x00\x00" {
		t.Fatalf("file not truncated on write")
	}
	if got != want {
		t.Errorf("want %q, got %q", want, got)
	}
}

func TestWithHTTPClient_SetsSuppliedClientOnPipe(t *testing.T) {
	t.Parallel()
	ts := httptest.NewTLSServer(http.HandlerFunc(func(w http.ResponseWriter, r *http.Request) {
		fmt.Fprintln(w, "some data")
	}))
	defer ts.Close()
	req, err := http.NewRequest(http.MethodGet, ts.URL, http.NoBody)
	if err != nil {
		t.Fatal(err)
	}
	want := "some data\n"
	// Unless the pipe uses the supplied ts.Client, we'll get a
	// 'certificate is not trusted' error on making the request
	got, err := script.NewPipe().WithHTTPClient(ts.Client()).Do(req).String()
	if err != nil {
		t.Fatalf("unexpected error: %v", err)
	}
	if !cmp.Equal(want, got) {
		t.Error(cmp.Diff(want, got))
	}
}

func TestWithReader_SetsSuppliedReaderOnPipe(t *testing.T) {
	t.Parallel()
	want := "Hello, world."
	p := script.NewPipe().WithReader(strings.NewReader(want))
	got, err := p.String()
	if err != nil {
		t.Fatal(err)
	}
	if got != want {
		t.Errorf("want %q, got %q", want, got)
	}
}

func TestWithError_SetsSpecifiedErrorOnPipe(t *testing.T) {
	t.Parallel()
	fakeErr := errors.New("oh no")
	p := script.NewPipe().WithError(fakeErr)
	if p.Error() != fakeErr {
		t.Errorf("want %q, got %q", fakeErr, p.Error())
	}
}

func TestWithStdout_SetsSpecifiedWriterAsStdout(t *testing.T) {
	t.Parallel()
	buf := new(bytes.Buffer)
	want := "Hello, world."
	_, err := script.Echo(want).WithStdout(buf).Stdout()
	if err != nil {
		t.Fatal(err)
	}
	got := buf.String()
	if got != want {
		t.Errorf("want %q, got %q", want, got)
	}
}

func TestErrorReturnsErrorSetByPreviousPipeStage(t *testing.T) {
	t.Parallel()
	p := script.File("testdata/nonexistent.txt")
	if p.Error() == nil {
		t.Error("want error status reading nonexistent file, but got nil")
	}
}

func TestSetError_SetsSuppliedErrorOnPipe(t *testing.T) {
	t.Parallel()
	p := script.NewPipe()
	e := errors.New("fake error")
	p.SetError(e)
	if p.Error() != e {
		t.Errorf("want %v when setting pipe error, got %v", e, p.Error())
	}
}

func TestExitStatus_CorrectlyParsesExitStatusValueFromErrorMessage(t *testing.T) {
	t.Parallel()
	tcs := []struct {
		input string
		want  int
	}{
		{"", 0},
		{"bogus", 0},
		{"exit status bogus", 0},
		{"exit status 127", 127},
		{"exit status 1", 1},
		{"exit status 0", 0},
		{"exit status 1 followed by junk", 0},
	}
	for _, tc := range tcs {
		p := script.NewPipe()
		p.SetError(errors.New(tc.input))
		got := p.ExitStatus()
		if got != tc.want {
			t.Errorf("input %q: want %d, got %d", tc.input, tc.want, got)
		}
	}
	got := script.NewPipe().ExitStatus()
	if got != 0 {
		t.Errorf("want 0, got %d", got)
	}
}

func TestReadProducesCompletePipeContents(t *testing.T) {
	t.Parallel()
	want := []byte("hello")
	p := script.Echo("hello")
	got, err := io.ReadAll(p)
	if err != nil {
		t.Fatal(err)
	}
	if !cmp.Equal(want, got) {
		t.Error(cmp.Diff(want, got))
	}
}

func TestReadReturnsEOFOnUninitialisedPipe(t *testing.T) {
	t.Parallel()
	p := &script.Pipe{}
	buf := []byte{0} // try to read at least 1 byte
	n, err := p.Read(buf)
	if !errors.Is(err, io.EOF) {
		t.Fatalf("want io.EOF, got %v", err)
	}
	if n > 0 {
		t.Errorf("unexpectedly read %d bytes", n)
	}
}

func TestReadReturnsErrorGivenReadErrorOnPipe(t *testing.T) {
	t.Parallel()
	brokenReader := iotest.ErrReader(errors.New("oh no"))
	buf := make([]byte, 0)
	_, err := script.NewPipe().WithReader(brokenReader).Read(buf)
	if err == nil {
		t.Fatal(nil)
	}
}

<<<<<<< HEAD
func TestWaitForErrorOnPipe(t *testing.T) {
	t.Parallel()
	p := script.Echo("a\nb\nc\n").ExecForEach("{{invalid template syntax}}")
	if p.Wait() == nil {
		t.Error("want error, got nil")
	}
}

func TestWaitForNoErrorOnPipe(t *testing.T) {
	t.Parallel()
	p := script.Echo("a\nb\nc\n").ExecForEach("echo \"{{.}}\"")
	if err := p.Wait(); err != nil {
		t.Fatal(err)
	}
=======
var base64Cases = []struct {
	name    string
	decoded string
	encoded string
}{
	{
		name:    "empty string",
		decoded: "",
		encoded: "",
	},
	{
		name:    "single line string",
		decoded: "hello world",
		encoded: "aGVsbG8gd29ybGQ=",
	},
	{
		name:    "multi line string",
		decoded: "hello\nthere\nworld\n",
		encoded: "aGVsbG8KdGhlcmUKd29ybGQK",
	},
}

func TestEncodeBase64_CorrectlyEncodes(t *testing.T) {
	t.Parallel()
	for _, tc := range base64Cases {
		t.Run(tc.name, func(t *testing.T) {
			got, err := script.Echo(tc.decoded).EncodeBase64().String()
			if err != nil {
				t.Fatal(err)
			}
			if got != tc.encoded {
				t.Logf("input %q incorrectly encoded:", tc.decoded)
				t.Error(cmp.Diff(tc.encoded, got))
			}
		})
	}
}

func TestDecodeBase64_CorrectlyDecodes(t *testing.T) {
	t.Parallel()
	for _, tc := range base64Cases {
		t.Run(tc.name, func(t *testing.T) {
			got, err := script.Echo(tc.encoded).DecodeBase64().String()
			if err != nil {
				t.Fatal(err)
			}
			if got != tc.decoded {
				t.Logf("input %q incorrectly decoded:", tc.encoded)
				t.Error(cmp.Diff(tc.decoded, got))
			}
		})
	}
}

func TestEncodeBase64_FollowedByDecodeRecoversOriginal(t *testing.T) {
	t.Parallel()
	for _, tc := range base64Cases {
		t.Run(tc.name, func(t *testing.T) {
			decoded, err := script.Echo(tc.decoded).EncodeBase64().DecodeBase64().String()
			if err != nil {
				t.Fatal(err)
			}
			if decoded != tc.decoded {
				t.Error("encode-decode round trip failed:", cmp.Diff(tc.decoded, decoded))
			}
			encoded, err := script.Echo(tc.encoded).DecodeBase64().EncodeBase64().String()
			if err != nil {
				t.Fatal(err)
			}
			if encoded != tc.encoded {
				t.Error("decode-encode round trip failed:", cmp.Diff(tc.encoded, encoded))
			}
		})
	}
}

func TestDecodeBase64_CorrectlyDecodesInputToBytes(t *testing.T) {
	t.Parallel()
	input := "CAAAEA=="
	got, err := script.Echo(input).DecodeBase64().Bytes()
	if err != nil {
		t.Fatal(err)
	}
	want := []byte{8, 0, 0, 16}
	if !bytes.Equal(want, got) {
		t.Logf("input %#v incorrectly decoded:", input)
		t.Error(cmp.Diff(want, got))
	}
}

func TestEncodeBase64_CorrectlyEncodesInputBytes(t *testing.T) {
	t.Parallel()
	input := []byte{8, 0, 0, 16}
	reader := bytes.NewReader(input)
	want := "CAAAEA=="
	got, err := script.NewPipe().WithReader(reader).EncodeBase64().String()
	if err != nil {
		t.Fatal(err)
	}
	if got != want {
		t.Logf("input %#v incorrectly encoded:", input)
		t.Error(cmp.Diff(want, got))
	}
>>>>>>> 10e8421e
}

func ExampleArgs() {
	script.Args().Stdout()
	// prints command-line arguments
}

func ExampleDo() {
	ts := httptest.NewServer(http.HandlerFunc(func(w http.ResponseWriter, r *http.Request) {
		fmt.Fprintln(w, "some data")
	}))
	defer ts.Close()
	req, err := http.NewRequest(http.MethodGet, ts.URL, http.NoBody)
	if err != nil {
		log.Println(err)
		return
	}
	script.Do(req).Stdout()
	// Output:
	// some data
}

func ExampleEcho() {
	script.Echo("Hello, world!").Stdout()
	// Output:
	// Hello, world!
}

func ExampleExec_exit_status_zero() {
	p := script.Exec("echo")
	p.Wait()
	fmt.Println(p.ExitStatus())
	// Output:
	// 0
}

func ExampleExec_exit_status_not_zero() {
	p := script.Exec("false")
	p.Wait()
	fmt.Println(p.ExitStatus())
	// Output:
	// 1
}

func ExampleFile() {
	script.File("testdata/hello.txt").Stdout()
	// Output:
	// hello world
}

func ExampleGet() {
	ts := httptest.NewServer(http.HandlerFunc(func(w http.ResponseWriter, r *http.Request) {
		fmt.Fprintln(w, "some data")
	}))
	defer ts.Close()
	script.Get(ts.URL).Stdout()
	// Output:
	// some data
}

func ExampleIfExists_true() {
	script.IfExists("./testdata/hello.txt").Echo("found it").Stdout()
	// Output:
	// found it
}

func ExampleIfExists_false() {
	script.IfExists("doesntexist").Echo("found it").Stdout()
	// Output:
	//
}

func ExamplePipe_Bytes() {
	data, err := script.Echo("hello").Bytes()
	if err != nil {
		panic(err)
	}
	fmt.Println(data)
	// Output:
	// [104 101 108 108 111]
}

func ExamplePipe_Column() {
	input := []string{
		"PID   TT  STAT      TIME COMMAND",
		"  1   ??  Ss   873:17.62 /sbin/launchd",
		" 50   ??  Ss    13:18.13 /usr/libexec/UserEventAgent (System)",
		" 51   ??  Ss    22:56.75 /usr/sbin/syslogd",
	}
	script.Slice(input).Column(1).Stdout()
	// Output:
	// PID
	// 1
	// 50
	// 51
}

func ExamplePipe_Concat() {
	input := []string{
		"testdata/test.txt",
		"testdata/doesntexist.txt",
		"testdata/hello.txt",
	}
	script.Slice(input).Concat().Stdout()
	// Output:
	// This is the first line in the file.
	// Hello, world.
	// This is another line in the file.
	// hello world
}

func ExamplePipe_CountLines() {
	n, err := script.Echo("a\nb\nc\n").CountLines()
	if err != nil {
		panic(err)
	}
	fmt.Println(n)
	// Output:
	// 3
}

func ExamplePipe_DecodeBase64() {
	script.Echo("SGVsbG8sIHdvcmxkIQ==").DecodeBase64().Stdout()
	// Output:
	// Hello, world!
}

func ExamplePipe_Do() {
	ts := httptest.NewServer(http.HandlerFunc(func(w http.ResponseWriter, r *http.Request) {
		data, err := io.ReadAll(r.Body)
		if err != nil {
			log.Fatal(err)
		}
		fmt.Fprintf(w, "You said: %s", data)
	}))
	defer ts.Close()
	req, err := http.NewRequest(http.MethodGet, ts.URL, strings.NewReader("hello"))
	if err != nil {
		log.Println(err)
		return
	}
	script.NewPipe().Do(req).Stdout()
	// Output:
	// You said: hello
}

func ExamplePipe_EachLine() {
	script.File("testdata/test.txt").EachLine(func(line string, out *strings.Builder) {
		out.WriteString("> " + line + "\n")
	}).Stdout()
	// Output:
	// > This is the first line in the file.
	// > Hello, world.
	// > This is another line in the file.
}

func ExamplePipe_Echo() {
	script.NewPipe().Echo("Hello, world!").Stdout()
	// Output:
	// Hello, world!
}

func ExamplePipe_EncodeBase64() {
	script.Echo("Hello, world!").EncodeBase64().Stdout()
	// Output:
	// SGVsbG8sIHdvcmxkIQ==
}

func ExamplePipe_ExitStatus() {
	p := script.Exec("echo")
	fmt.Println(p.ExitStatus())
	// Output:
	// 0
}

func ExamplePipe_First() {
	script.Echo("a\nb\nc\n").First(2).Stdout()
	// Output:
	// a
	// b
}

func ExamplePipe_Filter() {
	script.Echo("hello world").Filter(func(r io.Reader, w io.Writer) error {
		n, err := io.Copy(w, r)
		fmt.Fprintf(w, "\nfiltered %d bytes\n", n)
		return err
	}).Stdout()
	// Output:
	// hello world
	// filtered 11 bytes
}

func ExamplePipe_FilterScan() {
	script.Echo("a\nb\nc").FilterScan(func(line string, w io.Writer) {
		fmt.Fprintf(w, "scanned line: %q\n", line)
	}).Stdout()
	// Output:
	// scanned line: "a"
	// scanned line: "b"
	// scanned line: "c"
}

func ExamplePipe_FilterLine_user() {
	script.Echo("a\nb\nc").FilterLine(func(line string) string {
		return "> " + line
	}).Stdout()
	// Output:
	// > a
	// > b
	// > c
}

func ExamplePipe_FilterLine_stdlib() {
	script.Echo("a\nb\nc").FilterLine(strings.ToUpper).Stdout()
	// Output:
	// A
	// B
	// C
}

func ExamplePipe_Freq() {
	input := strings.Join([]string{
		"apple",
		"orange",
		"banana",
		"banana",
		"apple",
		"orange",
		"kumquat",
		"apple",
		"orange",
		"apple",
		"banana",
		"banana",
		"apple",
		"apple",
		"orange",
		"apple",
		"apple",
		"apple",
		"apple",
	}, "\n")
	script.Echo(input).Freq().Stdout()
	// Output:
	// 10 apple
	//  4 banana
	//  4 orange
	//  1 kumquat
}

func ExamplePipe_Get() {
	ts := httptest.NewServer(http.HandlerFunc(func(w http.ResponseWriter, r *http.Request) {
		data, err := io.ReadAll(r.Body)
		if err != nil {
			log.Fatal(err)
		}
		fmt.Fprintf(w, "You said: %s", data)
	}))
	defer ts.Close()
	script.Echo("hello").Get(ts.URL).Stdout()
	// Output:
	// You said: hello
}

func ExamplePipe_Join() {
	script.Echo("hello\nworld\n").Join().Stdout()
	// Output:
	// hello world
}

func ExamplePipe_JQ() {
	kernel := "Darwin"
	arch := "x86_64"
	query := fmt.Sprintf(".assets[] | select(.name | endswith(\"%s_%s.tar.gz\")).browser_download_url", kernel, arch)
	script.File("testdata/releases.json").JQ(query).Stdout()
	// Output:
	// "https://github.com/mbarley333/blackjack/releases/download/v0.3.3/blackjack_0.3.3_Darwin_x86_64.tar.gz"
}

func ExamplePipe_Last() {
	script.Echo("a\nb\nc\n").Last(2).Stdout()
	// Output:
	// b
	// c
}

func ExamplePipe_Match() {
	script.Echo("a\nb\nc\n").Match("b").Stdout()
	// Output:
	// b
}

func ExamplePipe_MatchRegexp() {
	re := regexp.MustCompile("w.*d")
	script.Echo("hello\nworld\n").MatchRegexp(re).Stdout()
	// Output:
	// world
}

func ExamplePipe_Post() {
	ts := httptest.NewServer(http.HandlerFunc(func(w http.ResponseWriter, r *http.Request) {
		data, err := io.ReadAll(r.Body)
		if err != nil {
			log.Fatal(err)
		}
		fmt.Fprintf(w, "You said: %s", data)
	}))
	defer ts.Close()
	script.Echo("hello").Post(ts.URL).Stdout()
	// Output:
	// You said: hello
}

func ExamplePipe_Read() {
	buf := make([]byte, 12)
	n, err := script.Echo("hello world\n").Read(buf)
	if err != nil {
		panic(err)
	}
	fmt.Println(n)
	// Output:
	// 12
}

func ExamplePipe_Reject() {
	script.Echo("a\nb\nc\n").Reject("b").Stdout()
	// Output:
	// a
	// c
}

func ExamplePipe_RejectRegexp() {
	re := regexp.MustCompile("w.*d")
	script.Echo("hello\nworld\n").RejectRegexp(re).Stdout()
	// Output:
	// hello
}

func ExamplePipe_Replace() {
	script.Echo("a\nb\nc\n").Replace("b", "replacement").Stdout()
	// Output:
	// a
	// replacement
	// c
}

func ExamplePipe_ReplaceRegexp() {
	re := regexp.MustCompile("w.*d")
	script.Echo("hello\nworld\n").ReplaceRegexp(re, "replacement").Stdout()
	// Output:
	// hello
	// replacement
}

func ExamplePipe_SHA256Sum() {
	sum, err := script.Echo("hello world").SHA256Sum()
	if err != nil {
		panic(err)
	}
	fmt.Println(sum)
	// Output:
	// b94d27b9934d3e08a52e52d7da7dabfac484efe37a5380ee9088f7ace2efcde9
}

func ExamplePipe_SHA256Sums() {
	script.Echo("testdata/test.txt").SHA256Sums().Stdout()
	// Output:
	// a562c9c95e2ff3403e7ffcd8508c6b54d47d5f251387758d3e63dbaaa8296341
}

func ExamplePipe_Slice() {
	s, err := script.Echo("a\nb\nc\n").Slice()
	if err != nil {
		panic(err)
	}
	fmt.Println(s)
	// Output:
	// [a b c]
}

func ExamplePipe_Stdout() {
	n, err := script.Echo("a\nb\nc\n").Stdout()
	if err != nil {
		panic(err)
	}
	fmt.Println(n)
	// Output:
	// a
	// b
	// c
	// 6
}

func ExamplePipe_String() {
	s, err := script.Echo("hello\nworld").String()
	if err != nil {
		panic(err)
	}
	fmt.Println(s)
	// Output:
	// hello
	// world
}

func ExamplePipe_Tee_stdout() {
	s, err := script.Echo("hello\n").Tee().String()
	if err != nil {
		panic(err)
	}
	fmt.Println(s)
	// Output:
	// hello
	// hello
}

func ExamplePipe_Tee_writers() {
	buf1, buf2 := new(bytes.Buffer), new(bytes.Buffer)
	s, err := script.Echo("hello\n").Tee(buf1, buf2).String()
	if err != nil {
		panic(err)
	}
	fmt.Print(s)
	fmt.Print(buf1.String())
	fmt.Print(buf2.String())
	// Output:
	// hello
	// hello
	// hello
}

func ExamplePipe_WithStderr() {
	buf := new(bytes.Buffer)
	script.NewPipe().WithStderr(buf).Exec("go").Wait()
	fmt.Println(strings.Contains(buf.String(), "Usage"))
	// Output:
	// true
}

func ExampleSlice() {
	input := []string{"1", "2", "3"}
	script.Slice(input).Stdout()
	// Output:
	// 1
	// 2
	// 3
}

// A string containing a line longer than bufio.MaxScanTokenSize, for testing
// methods that buffer input. We want to make sure they don't throw
// "bufio.Scanner: token too long" errors.
var longLine = strings.Repeat("super long line ", 4096) + "\nlast line\n"<|MERGE_RESOLUTION|>--- conflicted
+++ resolved
@@ -1850,7 +1850,6 @@
 	}
 }
 
-<<<<<<< HEAD
 func TestWaitForErrorOnPipe(t *testing.T) {
 	t.Parallel()
 	p := script.Echo("a\nb\nc\n").ExecForEach("{{invalid template syntax}}")
@@ -1865,7 +1864,7 @@
 	if err := p.Wait(); err != nil {
 		t.Fatal(err)
 	}
-=======
+
 var base64Cases = []struct {
 	name    string
 	decoded string
@@ -1969,7 +1968,6 @@
 		t.Logf("input %#v incorrectly encoded:", input)
 		t.Error(cmp.Diff(want, got))
 	}
->>>>>>> 10e8421e
 }
 
 func ExampleArgs() {
